--- conflicted
+++ resolved
@@ -9,8 +9,4 @@
   operationModeMinimumEnergyConsumption: true   # operation mode "minimum energy consumption"
   typeOfOutput: "julia dictionary"              # output as "julia dictionary" or as "CSV"
   detailOfOutput: "driving course"              # should the output be "reduced" or "driving course"?
-<<<<<<< HEAD
-  csvDirectory: "~/Desktop/TrainRun"
-=======
-  # csvDirectory: "~/Desktop/TrainRun"
->>>>>>> a7e733dd
+  csvDirectory: "~/Desktop/TrainRun"