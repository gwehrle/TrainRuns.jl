name: create new release

on:
  workflow_dispatch:
    inputs:
      version:
        description: "Version to register (semantic versioning schema, e.g. '1.0.1'):"
        required: true

jobs:
  version:
    name: "check submitted version"
    runs-on: ubuntu-latest
    outputs:
      current: ${{ steps.version_check.outputs.current }}
      new: ${{ steps.version_check.outputs.new }}
    steps:
      - name: "checkout"
        uses: actions/checkout@v3

      - name: "check version number"
        id: version_check
        run: |
          VERSION=${{ github.event.inputs.version }}
          echo "Version to register '$VERSION':"  >> $GITHUB_STEP_SUMMARY
          ## =================================
          ## check if version follows the semantic version pattern
          ## ---------------------------------
          #remove a trailing 'v' if it exists
          if [[ ${VERSION:0:1} -eq "v" ]]; then
            VERSION=${VERSION:1}
          fi
          # check with regular expressions
          SEM_VER_REGEX="^(0|[1-9]\d*)\.(0|[1-9]\d*)\.(0|[1-9]\d*)$"
          STATUS=0
          if [[ ! $VERSION =~ $SEM_VER_REGEX ]]; then
            STATUS=1
          fi
          if [ $STATUS = 1 ]; then
            echo "- :no_entry_sign: format does not follow the semantic versioning schema" >> $GITHUB_STEP_SUMMARY
            echo ":warning: Please see https://semver.org/ for further information." >> $GITHUB_STEP_SUMMARY
            exit 1
          else
            echo "- follows the semantic versioning schema format :white_check_mark:" >> $GITHUB_STEP_SUMMARY
          fi
          ## =================================
          ## check if version is an increment
          ## ---------------------------------
          VERSION_MAJOR=$(echo $VERSION | cut -d. -f1 )
          VERSION_MINOR=$(echo $VERSION | cut -d. -f2 )
          VERSION_PATCH=$(echo $VERSION | cut -d. -f3 )
          CURRENT_VERSION=$(grep -n -m 1 "## Version \[*.*.*\]" CHANGELOG.md | cut -d[ -f2 | cut -d] -f1)
          CURRENT_VERSION_MAJOR=$(echo $CURRENT_VERSION | cut -d. -f1 )
          CURRENT_VERSION_MINOR=$(echo $CURRENT_VERSION | cut -d. -f2 )
          CURRENT_VERSION_PATCH=$(echo $CURRENT_VERSION | cut -d. -f3 )
          if [[ $VERSION_MAJOR -eq CURRENT_VERSION_MAJOR ]]; then
            if [[ $VERSION_MINOR -eq CURRENT_VERSION_MINOR ]]; then
              if [[ $(($VERSION_PATCH - 1)) -ne CURRENT_VERSION_PATCH ]]; then
                STATUS=1
              fi
            else
              if [[ $(($VERSION_MINOR - 1)) -eq CURRENT_VERSION_MINOR ]]; then
                if [[ $VERSION_PATCH -ne 0 ]]; then
                  STATUS=1
                fi
              else
                STATUS=1
              fi
            fi
          else
            if [[ $(($VERSION_MAJOR - 1)) -eq CURRENT_VERSION_MAJOR ]]; then
              if [[ $VERSION_MINOR -ne 0 ]]; then
                STATUS=1
              fi
              if [[ $VERSION_PATCH -ne 0 ]]; then
                STATUS=1
              fi
            else
              STATUS=1
            fi
          fi
          if [ $STATUS = 1 ]; then
            echo "- :no_entry_sign: Version skipped steps from the previous version $CURRENT_VERSION and thus does not follow the semantic versioning schema." >> $GITHUB_STEP_SUMMARY
            echo "- :warning: Please see https://semver.org/ for further information." >> $GITHUB_STEP_SUMMARY
            exit 1
          else
            echo "- is an increment from the previous version :white_check_mark:" >> $GITHUB_STEP_SUMMARY
          fi
          ## =================================
          ## provide variables for subsequent jobs
          ## ---------------------------------
          echo "current=$CURRENT_VERSION" >> $GITHUB_OUTPUT
          echo "new=$VERSION" >> $GITHUB_OUTPUT

  create_package:
    name: "create package"
    needs: [version]
    runs-on: ubuntu-latest
    steps:
      - run: echo "Creating package and release note for '${{ needs.version.outputs.new }}':" >> $GITHUB_STEP_SUMMARY

      # 1. checkout the repo
      - name: "checkout"
        uses: actions/checkout@v3

      # 2. create release note
      - name: "create release note"
        run: |
          NEW_VERSION=${{ needs.version.outputs.new }}
          CURRENT_VERSION=${{ needs.version.outputs.current }}
          STATUS=0
          ## =================================
          ## create release note
          ## ---------------------------------
          TOP=$(grep -n "## \[Unreleased\]" CHANGELOG.md | cut -d: -f1)
          BOTTOM=$(grep -n -m 1 "## Version \[$CURRENT_VERSION\]" CHANGELOG.md | cut -d: -f1)
          awk "NR>$TOP&&NR<$BOTTOM" CHANGELOG.md > release-note-v$NEW_VERSION.md
          sed -i -- "s/###/##/g" release-note-v$NEW_VERSION.md
          ## =================================
          ## check if release note is empty
          ## ---------------------------------
          WORD_COUNT=$(wc -w release-note-v$NEW_VERSION.md | awk '{print $1}')
          if [[ $WORD_COUNT -lt 4 ]]; then
            STATUS=1
          fi
          if [ $STATUS = 1 ]; then
            echo "- :no_entry_sign: 'Unreleased' section in CHANGELOG.md is empty" >> $GITHUB_STEP_SUMMARY
<<<<<<< HEAD
            echo ":warning: Please provide a meaningful CHANGELOG.md for the new version $NEW_VERSION." >> $GITHUB_STEP_SUMMARY
=======
            echo ":warning: Please provide a meaningful CHANGELOG.md for the new version $VERSION." >> $GITHUB_STEP_SUMMARY
>>>>>>> 0844b504
            exit 1
          else
            echo "- 'Unreleased' section in CHANGELOG.md has content :white_check_mark:" >> $GITHUB_STEP_SUMMARY
          fi
          ## =================================
          ## remove empty lines from top and bottom
          ## ---------------------------------
          sed -i -e '/./,$!d' -e :a -e '/^\n*$/{$d;N;ba' -e '}' release-note-v$NEW_VERSION.md

      # 3. create release archive
      - name: "create release archive"
        uses: papeloto/action-zip@v1
        with:
          files: docs src test README.md LICENSE Project.toml
          recursive: false
          dest: TrainRuns.jl-v${{ needs.version.outputs.new }}.zip
      - run: echo "- creating ZIP-Archive for the new release :white_check_mark:" >> $GITHUB_STEP_SUMMARY

      # 4. upload artifact to share it with other jobs
      - uses: actions/upload-artifact@v3
        with:
          path: |
            release-note-v${{ needs.version.outputs.new }}.md
            TrainRuns.jl-v${{ needs.version.outputs.new }}.zip
          if-no-files-found: error # 'warn' or 'ignore' are also available, defaults to `warn`
      - run: echo "- providing ZIP-Archive and release notes for other jobs :white_check_mark:" >> $GITHUB_STEP_SUMMARY

  publish_github:
    needs: [create_package, version]
    name: "publish on github"
    runs-on: ubuntu-latest
    steps:
      - run: echo "Publishing package on Github:" >> $GITHUB_STEP_SUMMARY
      # 1. download artifact in folder artifact/
      - uses: actions/download-artifact@v3
      - run: echo "- getting ZIP-Archive and release notes :white_check_mark:" >> $GITHUB_STEP_SUMMARY

      # 2. creating a new release
      - name: "create release"
        id: create_release
        uses: actions/create-release@v1
        env:
          GITHUB_TOKEN: ${{ secrets.GITHUB_TOKEN }} # This token is provided by Actions, you do not need to create your own token
        with:
          tag_name: ${{ github.ref }}
          release_name: Release ${{ github.ref }}
          body_path: artifact/release-note-v${{ needs.version.outputs.new }}.md
          draft: false
          prerelease: false
      - run: echo "- drafting new release :white_check_mark:" >> $GITHUB_STEP_SUMMARY

      # 3. upload package to new release
      - name: "upload release asset"
        uses: actions/upload-release-asset@v1
        env:
          GITHUB_TOKEN: ${{ secrets.GITHUB_TOKEN }}
        with:
          upload_url: ${{ steps.create_release.outputs.upload_url }}
          asset_path: artifact/TrainRuns.jl-v${{ needs.version.outputs.new }}.zip
          asset_name: TrainRuns.jl-v${{ needs.version.outputs.new }}.zip
          asset_content_type: application/zip
      - run: echo "- upload release asset :white_check_mark:" >> $GITHUB_STEP_SUMMARY

      # 4. publish release on github
      - name: "publish release"
        uses: StuYarrow/publish-release@v1
        env:
          GITHUB_TOKEN: ${{ secrets.GITHUB_TOKEN }}
        with:
          id: ${{ steps.create_release.outputs.id }}
      - run: echo "- publish release at ${{ steps.create_release.outputs.html_url }} :white_check_mark:" >> $GITHUB_STEP_SUMMARY

  zenodo:
    needs: [create_package, version]
    name: "publish on zenodo"
    outputs:
      doi: ${{ steps.zenodraft.outputs.doi }}
    runs-on: ubuntu-latest
    steps:
      - run: echo "Archiving package on zenodo to get a DOI:" >> $GITHUB_STEP_SUMMARY
      # 1. download artifact in folder artifact/ and move it one level up
      - uses: actions/download-artifact@v3
      - run: |
          mv ./artifact/TrainRuns.jl-v${{ needs.version.outputs.new }}.zip ./
          echo "- getting ZIP-Archive and release notes :white_check_mark:" >> $GITHUB_STEP_SUMMARY

      # 2. install zenodraft
      - name: "install zenodraft"
        env:
          URL: "https://zenodo.org/"
        run: |
          STATUS=0
          npm install -g zenodraft
          echo "- installing zenodraft :white_check_mark:" >> $GITHUB_STEP_SUMMARY
          if ! curl --output /dev/null --silent --head --fail "$URL"; then
            STATUS=1
          fi
          if [ $STATUS = 1 ]; then
            echo "- :no_entry_sign: $URL is not reachable" >> $GITHUB_STEP_SUMMARY
            echo ":warning: Please re-run action later!" >> $GITHUB_STEP_SUMMARY
            echo ":warning: Please remove github release manually!" >> $GITHUB_STEP_SUMMARY
            exit 1
          else
            echo "- $URL is reachable :white_check_mark:" >> $GITHUB_STEP_SUMMARY
          fi

      # 3. Update zenodo metadata.json
      - name: "Update zenodo metadata.json"
        run: |
          VERSION=${{ needs.version.outputs.new }}
          sed -i".backup" -e"s/\"version\": \"%%\[SCRIPT\]\"/\"version\": \"$VERSION\"/g" .github/zenodo/metadata.json
          echo "- updating zenodo metadata :white_check_mark:" >> $GITHUB_STEP_SUMMARY

      # 4. upload new release to zenodo
      - name: "uploading to zenodo"
        id: zenodraft
        env:
          ZENODO_ACCESS_TOKEN: ${{ secrets.ZENODO_ACCESS_TOKEN }}
          COLLECTION: 6448563
        run: |
          DOI=$(zenodraft deposition create version $COLLECTION)
          zenodraft file add $DOI TrainRuns.jl-v*.zip
          zenodraft metadata update $DOI .github/zenodo/metadata.json
          zenodraft deposition publish $DOI
          ## =================================
          ## provide variables for subsequent jobs
          ## ---------------------------------
          echo "doi=$DOI" >> $GITHUB_OUTPUT
          echo "- publish release at zenodo with DOI: $DOI :white_check_mark:" >> $GITHUB_STEP_SUMMARY

  update_repository:
    needs: [zenodo, version]
    name: "updating CITATION.cff and CHANGELOG.md"
    runs-on: ubuntu-latest
    steps:
      - run: echo "Updating CITATION.cff and CHANGELOG.md:" >> $GITHUB_STEP_SUMMARY
      # 1. checkout the repo
      - name: "checkout"
        uses: actions/checkout@v3
        # with:
        #   ref: main

          # 2. update CITATION.cff
      - name: "update CITATION.cff"
        run: |
          DATE=$(date "+%Y-%m-%d")
          VERSION=${{ needs.version.outputs.new }}
          DOI=${{ needs.publish_zenodo.outputs.doi }}
          echo "find lines in CITATION.cff"
          VERSION_LINE=$(grep -n '^version:' CITATION.cff | cut -d: -f1)
          DATE_LINE=$(grep -n 'date-released:' CITATION.cff | cut -d: -f1)
          echo "select the second DOI"
          DOI_LINE=$(grep -n 'type: doi' CITATION.cff | cut -d: -f1 | awk "NR==2")
          DOI_LINE=$(( $DOI_LINE + 1 ))
          echo "update CITATION.cff"
          sed -i -- "${VERSION_LINE}s|.*|version: $VERSION|" CITATION.cff
          sed -i -- "${DATE_LINE}s|.*|date-released: ${DATE}|" CITATION.cff
          sed -i -- "${DOI_LINE}s|.*|    value: $DOI|" CITATION.cff
          echo "- updated CITATION.cff :white_check_mark:" >> $GITHUB_STEP_SUMMARY

      # 3. update CHANGELOG.md
      - name: "update CHANGELOG.md"
        run: |
          DATE=$(date "+%Y-%m-%d")
          VERSION=${{ needs.version.outputs.new }}
          URL="https://github.com/railtoolkit/TrainRuns.jl/compare"
          CURRENT_VERSION=${{ needs.version.outputs.current }}
          echo "increment CHANGELOG.md"
          sed -i -- "/## \[Unreleased\]/a\\\n\n## Version [$VERSION] $DATE" CHANGELOG.md
          sed -i -- "s|^\[Unreleased\]: .*$|\[Unreleased\]: $URL/v$VERSION...main\n\[$VERSION\]: $URL/v$CURRENT_VERSION...v$VERSION|" CHANGELOG.md
          echo "- updated CHANGELOG.md :white_check_mark:" >> $GITHUB_STEP_SUMMARY

      # 4. push the change back to main
      - name: push
        uses: EndBug/add-and-commit@v9
        with:
          message: "updated to ${{ needs.version.outputs.new }} (via github action)"
          add: CITATION.cff CHANGELOG.md
          author_name: railtoolkit
          author_email: railtoolkit@ownx.net
      - run: echo "- updated repository with new CITATION.cff and CHANGELOG.md :white_check_mark:" >> $GITHUB_STEP_SUMMARY

  register_julia:
    needs: [update_repository]
    name: "register in JuliaRegistries"
    runs-on: ubuntu-latest
    steps:
      # 1. register new release at JuliaRegistries
      - uses: julia-actions/RegisterAction@latest
        with:
          token: ${{ secrets.GITHUB_TOKEN }}

  publish_mastodon:
    needs: [zenodo, version, create_package]
    name: "Send toot about it to fosstodon.org"
    runs-on: ubuntu-latest
    steps:
      - uses: cbrgm/mastodon-github-action@v1
        with:
          message: "The new version ${{ needs.version.outputs.new }} of TrainRuns.jl is available! DOI: https://doi.org/${{ needs.publish_zenodo.outputs.doi }} Further information at at ${{ needs.create_release.outputs.html_url }}."
          visibility: "public" # default: public
        env:
          MASTODON_URL: "https://fosstodon.org/"
          MASTODON_ACCESS_TOKEN: ${{ secrets.MASTODON_ACCESS_TOKEN }} # access token<|MERGE_RESOLUTION|>--- conflicted
+++ resolved
@@ -125,11 +125,7 @@
           fi
           if [ $STATUS = 1 ]; then
             echo "- :no_entry_sign: 'Unreleased' section in CHANGELOG.md is empty" >> $GITHUB_STEP_SUMMARY
-<<<<<<< HEAD
-            echo ":warning: Please provide a meaningful CHANGELOG.md for the new version $NEW_VERSION." >> $GITHUB_STEP_SUMMARY
-=======
-            echo ":warning: Please provide a meaningful CHANGELOG.md for the new version $VERSION." >> $GITHUB_STEP_SUMMARY
->>>>>>> 0844b504
+            echo ":warning: Please provide a meaningful CHANGELOG.md for the new version $NEW_VERSION." >> $GITHUB_STEP_SUMMA
             exit 1
           else
             echo "- 'Unreleased' section in CHANGELOG.md has content :white_check_mark:" >> $GITHUB_STEP_SUMMARY
