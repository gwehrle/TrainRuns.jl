--- conflicted
+++ resolved
@@ -9,23 +9,23 @@
   "contributorsPerLine": 7,
   "contributors": [
     {
-<<<<<<< HEAD
       "login": "MaxKannenberg",
       "name": "Max Kannenberg",
       "avatar_url": "https://avatars.githubusercontent.com/u/95709892?v=4",
       "profile": "https://github.com/MaxKannenberg",
       "contributions": [
         "research"
-=======
-      "login": "kaat0",
+      ]
+    },
+	{
+	  "login": "kaat0",
       "name": "Martin Scheidt",
       "avatar_url": "https://avatars.githubusercontent.com/u/142348?v=4",
       "profile": "https://github.com/kaat0",
       "contributions": [
         "mentoring",
         "code"
->>>>>>> d63d8d4c
       ]
-    }
+	}
   ]
 }