#!/usr/bin/env julia
# -*- coding: UTF-8 -*-
# __julia-version__ = 1.7.0
# __author__        = "Max Kannenberg"
# __copyright__     = "2021"
# __license__       = "ISC"

include("../src/TrainRun.jl")
using .TrainRun

train =  "data/trains/train_freight_V90withOreConsist.yaml"
running_path = "data/paths/path_1_10km_nConst_vConst.yaml"
setting = "data/settings.yaml"

<<<<<<< HEAD
# println("")
# println("________________________")
# println("")


allPaths=[]
push!(allPaths, "../data/paths/path_1_10km_nConst_vConst.yaml")
push!(allPaths, "../data/paths/path_2_10km_nVar_vConst.yaml")
push!(allPaths, "../data/paths/path_3_10km_nConst_vVar.yaml")
push!(allPaths, "../data/paths/path_4_real_Germany_EastSaxony_DG-DN.yaml")

allSettings=[]
push!(allSettings, "../data/settings.yaml")

allTrains=[]
push!(allTrains, "../data/trains/train_freight_V90withOreConsist.yaml")
push!(allTrains, "../data/trains/train_passenger_SiemensDesiroClassic.yaml")
push!(allTrains, "../data/trains/train_passenger_IC2.yaml")

for pathDirectory in allPaths
    # println("")
    # println(" -    -    -     -     -     -      -     -    -")
    # println("path: ", pathDirectory)
   for trainDirectory in allTrains
       # println("train: ", trainDirectory)
       for settingsDirectory in allSettings
           testDict=calculateDrivingDynamics(trainDirectory, pathDirectory, settingsDirectory)

           sleep(2)
=======
train_run = calculateDrivingDynamics(train, running_path, setting)
runtime = last(train_run["outputArrayMinimumRunningTime"])[5]
>>>>>>> a7e733dd

println("The V 90 with 10 ore wagons needs $runtime seconds for 10 km with no gradient.")<|MERGE_RESOLUTION|>--- conflicted
+++ resolved
@@ -10,41 +10,9 @@
 
 train =  "data/trains/train_freight_V90withOreConsist.yaml"
 running_path = "data/paths/path_1_10km_nConst_vConst.yaml"
-setting = "data/settings.yaml"
+settings = "data/settings.yaml"
 
-<<<<<<< HEAD
-# println("")
-# println("________________________")
-# println("")
-
-
-allPaths=[]
-push!(allPaths, "../data/paths/path_1_10km_nConst_vConst.yaml")
-push!(allPaths, "../data/paths/path_2_10km_nVar_vConst.yaml")
-push!(allPaths, "../data/paths/path_3_10km_nConst_vVar.yaml")
-push!(allPaths, "../data/paths/path_4_real_Germany_EastSaxony_DG-DN.yaml")
-
-allSettings=[]
-push!(allSettings, "../data/settings.yaml")
-
-allTrains=[]
-push!(allTrains, "../data/trains/train_freight_V90withOreConsist.yaml")
-push!(allTrains, "../data/trains/train_passenger_SiemensDesiroClassic.yaml")
-push!(allTrains, "../data/trains/train_passenger_IC2.yaml")
-
-for pathDirectory in allPaths
-    # println("")
-    # println(" -    -    -     -     -     -      -     -    -")
-    # println("path: ", pathDirectory)
-   for trainDirectory in allTrains
-       # println("train: ", trainDirectory)
-       for settingsDirectory in allSettings
-           testDict=calculateDrivingDynamics(trainDirectory, pathDirectory, settingsDirectory)
-
-           sleep(2)
-=======
-train_run = calculateDrivingDynamics(train, running_path, setting)
+train_run = calculateDrivingDynamics(train, running_path, settings)
 runtime = last(train_run["outputArrayMinimumRunningTime"])[5]
->>>>>>> a7e733dd
 
 println("The V 90 with 10 ore wagons needs $runtime seconds for 10 km with no gradient.")