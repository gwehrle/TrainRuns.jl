#!/usr/bin/env julia
# -*- coding: UTF-8 -*-
# __julia-version__ = 1.7.2
# __author__        = "Max Kannenberg"
# __copyright__     = "2020-2022"
# __license__       = "ISC"

<<<<<<< HEAD
=======
"""
    calculateTractiveEffort(v, tractiveEffortVelocityPairs)

Calculate the trains tractive effort with the `tractiveEffortVelocityPairs` dependend on the velocity `v`.

...
# Arguments
- `v::AbstractFloat`: the current velocity in m/s.
- `tractiveEffortVelocityPairs::Array{}`: the trains pairs for velocity in m/s and tractive effort in N as one array containing an array for each pair.
...

# Examples
```julia-repl
julia> calculateTractiveEffort(20.0, [(0.0, 180000), (20.0, 100000), (40.0, 60000), (60.0, 40000), (80.0, 30000)])
100000

julia> calculateTractiveEffort(30.0, [(0.0, 180000), (20.0, 100000), (40.0, 60000), (60.0, 40000), (80.0, 30000)])
80000
```
"""
function calculateTractiveEffort(v::AbstractFloat, tractiveEffortVelocityPairs::Array{})
    if v < 0.0
        #println("v=",v)
        return 0.0
    end

    for row in 1:length(tractiveEffortVelocityPairs)
        nextPair = tractiveEffortVelocityPairs[row]
        if  nextPair[1] == v
            return nextPair[2]
        elseif nextPair[1] > v
            # interpolate for a straight line between the two surrounding points with the formula: F=(v-v_(row-1))*(F_row-F_(row-1))/(v_row-v_(row-1))+F_(row-1)
            previousPair = tractiveEffortVelocityPairs[row-1]
            F_T_interpolation = (v-previousPair[1]) * (nextPair[2]-previousPair[2]) / (nextPair[1]-previousPair[1]) + previousPair[2]
            return F_T_interpolation
        end #if
    end #for
    # if v gets higher than the velocities in tractiveEffortVelocityPairs the last tractive effort will be used
        # TODO: also an extrapolation could be used
    return tractiveEffortVelocityPairs[end][2]
end #function calculateTractiveEffort

"""
calculate and return the path resistance dependend on the trains position and mass model
"""
function calculatePathResistance(CSs::Vector{Dict}, csId::Integer, s::Real, massModel, train::Train)

    if massModel == :mass_point
        pathResistance = calcForceFromCoefficient(CSs[csId][:r_path], train.m_train_full)
    elseif massModel == :homogeneous_strip
        pathResistance = 0.0
        s_rear = s - train.length     # position of the rear of the train
        while csId > 0 && s_rear < CSs[csId][:s_exit]
            pathResistance = pathResistance + (min(s, CSs[csId][:s_exit]) - max(s_rear, CSs[csId][:s_entry])) / train.length * calcForceFromCoefficient(CSs[csId][:r_path], train.m_train_full)
            csId = csId-1
            if csId == 0
                # TODO: currently for values  < movingSection[:s_entry] the values of movingSection[:s_entry]  will be used
                return pathResistance + (CSs[1][:s_entry] - s_rear) / train.length * calcForceFromCoefficient(CSs[1][:r_path], train.m_train_full)
            end #if
        end #while
    end #if

    return pathResistance
end #function calculatePathResistance

"""
calculate and return tractive and resisting forces for a data point
"""
function calculateForces!(dataPoint::Dict,  CSs::Vector{Dict}, csId::Integer, bsType::String, train::Train, massModel)
    # calculate resisting forces
    dataPoint[:R_traction] = calcTractionUnitResistance(dataPoint[:v], train)
    if train.transportType == :freight
        dataPoint[:R_wagons] = calcFreightWagonsResistance(dataPoint[:v], train)
    elseif train.transportType == :passenger
        dataPoint[:R_wagons] = calcPassengerWagonsResistance(dataPoint[:v], train)
    end
    dataPoint[:R_train] = dataPoint[:R_traction] + dataPoint[:R_wagons]
    dataPoint[:R_path] = calculatePathResistance(CSs, csId, dataPoint[:s], massModel, train)
    dataPoint[:F_R] = dataPoint[:R_train] + dataPoint[:R_path]

    # calculate tractive effort
    if bsType == "braking" || bsType == "coasting" || bsType == "halt"
        dataPoint[:F_T] = 0.0
    elseif bsType == "cruising"
        dataPoint[:F_T] = min(max(0.0, dataPoint[:F_R]), calculateTractiveEffort(dataPoint[:v], train.tractiveEffort))
    else # bsType == "accelerating" || bsType == "diminishing" || 'default'
        dataPoint[:F_T] = calculateTractiveEffort(dataPoint[:v], train.tractiveEffort)
    end

    return dataPoint
end #function calculateForces!


"""
TODO
"""
function moveAStep(previousPoint::Dict, stepVariable::Symbol, stepSize::Real, csId::Integer)
    # stepSize is the currentStepSize depending on the accessing function
    # TODO: csId is only for error messages. Should it be removed?
    #= 08/31 TODO: How to check if the train stopps during this step? I should throw an error myself that I catch in higher hierarchies.    =#

    # create the next data point
    newPoint = createDataPoint()
    newPoint[:i] = previousPoint[:i]+1         # identifier

    # calculate s, t, v, E
    if stepVariable == :distance                                             # distance step method
        newPoint[:Δs] = stepSize                                                    # step size (in m)
        if previousPoint[:a] == 0.0
            if previousPoint[:v] == 0.0
                error("ERROR: The train tries to cruise at v=0.0 m/s at s=",previousPoint[:s]," in CS",csId,".")
            end
           newPoint[:Δt] = calc_Δt_with_constant_v(newPoint[:Δs], previousPoint[:v])    # step size (in s)
           newPoint[:Δv] = 0.0                                                          # step size (in m/s)
        else
            # check if the parts of the following square roots will be <0.0 in the functions calc_Δt_with_Δs and calc_Δv_with_Δs
            squareRootPartIsNegative = (previousPoint[:v]/previousPoint[:a])^2+2*newPoint[:Δs]/previousPoint[:a] < 0.0 || previousPoint[:v]^2+2*newPoint[:Δs]*previousPoint[:a] < 0.0
            if previousPoint[:a] < 0.0 && squareRootPartIsNegative
                error("ERROR: The train stops during the accelerating section in CS",csId," because the tractive effort is lower than the resistant forces.",
                "       Before the stop the last point has the values s=",previousPoint[:s]," m,  v=",previousPoint[:v]," m/s,  a=",previousPoint[:a]," m/s^2,",
                "       F_T=",previousPoint[:F_T]," N,  R_traction=",previousPoint[:R_traction]," N,  R_wagons=",previousPoint[:R_wagons]," N,  R_path=",previousPoint[:R_path]," N.")
            end
            newPoint[:Δt] = calc_Δt_with_Δs(newPoint[:Δs], previousPoint[:a], previousPoint[:v])        # step size (in s)
            newPoint[:Δv] = calc_Δv_with_Δs(newPoint[:Δs], previousPoint[:a], previousPoint[:v])        # step size (in m/s)
        end

    elseif stepVariable == :time                                                              # time step method
        newPoint[:Δt] = stepSize                                                                     # step size (in s)
        newPoint[:Δs] = calc_Δs_with_Δt(newPoint[:Δt], previousPoint[:a], previousPoint[:v])        # step size (in m)
        newPoint[:Δv] = calc_Δv_with_Δt(newPoint[:Δt], previousPoint[:a])                           # step size (in m/s)

    elseif stepVariable  == :velocity                                                            # velocity step method
        if previousPoint[:a] == 0.0
            if previousPoint[:v] == 0.0
                error("ERROR: The train tries to cruise at v=0.0 m/s at s=",previousPoint[:s]," in CS",csId,".")
            end
           newPoint[:Δs] = stepSize                                                     # step size (in m)
            # TODO what is the best default step size for constant v? define Δs or Δt?
           newPoint[:Δt] = calc_Δt_with_constant_v(newPoint[:Δs], previousPoint[:v])    # step size (in s)
           newPoint[:Δv] = 0.0                                                          # step size (in m/s)
        else
            newPoint[:Δv] = stepSize * sign(previousPoint[:a])                                          # step size (in m/s)
            newPoint[:Δs] = calc_Δs_with_Δv(newPoint[:Δv], previousPoint[:a], previousPoint[:v])        # step size (in m)
            newPoint[:Δt] = calc_Δt_with_Δv(newPoint[:Δv], previousPoint[:a])                           # step size (in s)
        end
    end #if

    newPoint[:s] = previousPoint[:s] + newPoint[:Δs]                    # position (in m)
    newPoint[:t] = previousPoint[:t] + newPoint[:Δt]                    # point in time (in s)
    newPoint[:v] = previousPoint[:v] + newPoint[:Δv]                    # velocity (in m/s)

    return newPoint
end #function moveAStep

"""
# if the rear of the train is still located in a former characteristic section it has to be checked if its speed limit can be kept
"""
function getCurrentSpeedLimit(CSs::Vector{Dict}, csWithTrainHeadId::Integer, s::Real, trainLength::Real)
    v_limit = CSs[csWithTrainHeadId][:v_limit]
    s_exit = CSs[csWithTrainHeadId][:s_exit]
    if csWithTrainHeadId > 1 && s -trainLength < CSs[csWithTrainHeadId][:s_entry]
        formerCsId = csWithTrainHeadId-1
        while formerCsId > 0 && s -trainLength < CSs[formerCsId][:s_exit]
            if CSs[formerCsId][:v_limit] < v_limit    # TODO: is the position of the train's rear < movingSection[:s_entry], v_limit of the first CS is used
                v_limit = CSs[formerCsId][:v_limit]
                s_exit = CSs[formerCsId][:s_exit]
            end
            formerCsId = formerCsId -1
        end
    end
    currentSpeedLimit = Dict(:v => v_limit, :s_end => s_exit + trainLength)
    return currentSpeedLimit
end #function getCurrentSpeedLimit

"""
TODO
"""
function getNextPointOfInterest(pointsOfInterest::Vector{Tuple}, s::Real)
    for POI in pointsOfInterest
        if POI[1] > s
            return POI
        end
    end
    error("ERROR in getNextPointOfInterest: There is no POI higher than s=",s," m.")
end #function getNextPointOfInterest

>>>>>>> 10e877e9
## This function calculates the data points of the breakFree section.
# Therefore it gets its first data point and the characteristic section and returns the characteristic section including the behavior section for breakFree if needed.
# Info: currently the values of the breakFree section will be calculated like in the accelerating section
function addBreakFreeSection!(CS::Dict, drivingCourse::Vector{Dict}, stateFlags::Dict, settings::Settings, train::Train, CSs::Vector{Dict})
    # conditions for the break free section
    endOfCSReached = drivingCourse[end][:s] >= CS[:s_exit] || stateFlags[:endOfCSReached]
    trainIsHalting = drivingCourse[end][:v] == 0.0

    if trainIsHalting && !endOfCSReached
        BS = BehaviorSection("breakFree", drivingCourse[end][:s], drivingCourse[end][:v], drivingCourse[end][:i])
        drivingCourse[end][:behavior] = BS[:type]

        # traction effort and resisting forces (in N)
        calculateForces!(drivingCourse[end], CSs, CS[:id], "accelerating", train, settings.massModel)    # currently the tractive effort is calculated like in the accelerating section

        # calculate the breakFree section with calculating the accelerating section and just using the first step and removing the rest
        try (CS, drivingCourse, stateFlags) = addAcceleratingSection!(CS, drivingCourse, stateFlags, settings, train, CSs)
        catch(acceleratingError)
            println("This error happened during the break free phase that is using the accelerating function:")
            rethrow(acceleratingError)
        end

        # delete every dataPoint except the first two
        while drivingCourse[end][:i] > drivingCourse[BS[:dataPoints][1]][:i] +1
            pop!(drivingCourse)
        end

        # change the accelerating data to break free
        drivingCourse[end-1][:behavior] = BS[:type]
        drivingCourse[end][:behavior] = BS[:type]
        push!(BS[:dataPoints], drivingCourse[end][:i])

        # remove the accelerating section from the CS
        CS[:t] = CS[:t] - get(CS[:behaviorSections], :accelerating, Dict(:t=>0.0))[:t]         # total running time (in s)
        delete!(CS[:behaviorSections], :accelerating)

        # calculate the accumulated breakFree section information
        merge!(BS, Dict(:length => drivingCourse[end][:s] - BS[:s_entry],                         # total length  (in m)
                        :s_exit => drivingCourse[end][:s],                                        # last position  (in m)
                        :t => drivingCourse[end][:t] - drivingCourse[BS[:dataPoints][1]][:t],     # total running time (in s)
                        :v_exit => drivingCourse[end][:v]))                                       # exit speed (in m/s)))

        CS[:t] = CS[:t] + BS[:t]         # total running time (in s)

        merge!(CS[:behaviorSections], Dict(:breakFree => BS))
    end # else: return the characteristic section without a breakFree section

    # determine state flags

    if haskey(stateFlags, :usedForDefiningCharacteristics) && stateFlags[:usedForDefiningCharacteristics]
        s_braking = 0.0
    else
        s_braking = calcBrakingDistance(drivingCourse[end][:v], CS[:v_exit], train.a_braking, settings.approxLevel)
    end

    # reset state flags
    stateFlags[:endOfCSReached] = drivingCourse[end][:s] >= CS[:s_exit]
    stateFlags[:brakingStartReached] = drivingCourse[end][:s] +s_braking >= CS[:s_exit]
    stateFlags[:tractionDeficit] = drivingCourse[end][:F_T] < drivingCourse[end][:F_R]   # or add another flag for equal forces?
    stateFlags[:resistingForceNegative] = drivingCourse[end][:F_R] < 0
    stateFlags[:previousSpeedLimitReached] = false
    stateFlags[:speedLimitReached] = drivingCourse[end][:v] >= CS[:v_limit]
    stateFlags[:error] = !(stateFlags[:endOfCSReached] || stateFlags[:brakingStartReached] || stateFlags[:tractionDeficit] || stateFlags[:previousSpeedLimitReached] || stateFlags[:speedLimitReached])

    return (CS, drivingCourse, stateFlags)
end #function addBreakFreeSection!

## This function calculates the data points of the clearing section.
 #  Therefore it gets its previous driving course and the characteristic section and returns the characteristic section and driving course including the clearing section.
function addClearingSection!(CS::Dict, drivingCourse::Vector{Dict}, stateFlags::Dict, settings::Settings, train::Train, CSs::Vector{Dict})
    if stateFlags[:previousSpeedLimitReached]
        currentSpeedLimit = getCurrentSpeedLimit(CSs, CS[:id], drivingCourse[end][:s], train.length)

        if haskey(stateFlags, :usedForDefiningCharacteristics) && stateFlags[:usedForDefiningCharacteristics]
            ignoreBraking = true
            s_braking = 0.0
        else
            ignoreBraking = false
            s_braking = calcBrakingDistance(drivingCourse[end][:v], CS[:v_exit], train.a_braking, settings.approxLevel)
        end

        s_clearing = min(CS[:s_exit]-drivingCourse[end][:s]-s_braking, currentSpeedLimit[:s_end] - drivingCourse[end][:s])
        if s_clearing > 0.0
            (CS, drivingCourse, stateFlags) = addCruisingSection!(CS, drivingCourse, stateFlags, s_clearing, settings, train, CSs, "clearing")
            calculateForces!(drivingCourse[end], CSs, CS[:id], "accelerating", train, settings.massModel)
        #    stateFlags[:brakingStartReached] = brakingStartReached
        #    stateFlags[:endOfCSReached] = stateFlags[:endOfCSReached] || drivingCourse[end][:s] == CS[:s_exit]
        else
            error("ERROR: clearing <=0.0 although it has to be >0.0 in CS ",CS[:id])
        end
        #stateFlags[:previousSpeedLimitReached] = false
        currentSpeedLimit = getCurrentSpeedLimit(CSs, CS[:id], drivingCourse[end][:s], train.length)
        stateFlags[:previousSpeedLimitReached] = currentSpeedLimit[:v] != CS[:v_limit] && drivingCourse[end][:v] >= currentSpeedLimit[:v]
    else
        stateFlags[:error] = true
    end

    return (CS, drivingCourse, stateFlags)
end #function addClearingSection

## This function calculates the data points of the accelerating section.
 #  Therefore it gets its previous driving course and the characteristic section and returns the characteristic section and driving course including the accelerating section
function addAcceleratingSection!(CS::Dict, drivingCourse::Vector{Dict}, stateFlags::Dict, settings::Settings, train::Train, CSs::Vector{Dict})
 #function addAcceleratingSection!(CS::Dict, drivingCourse::Vector{Dict}, settings::Settings, train::Train, CSs::Vector{Dict}, ignoreBraking::Bool)
    #=if drivingCourse would also be part of movingSectiong: function addAcceleratingSection!(movingSection::Dict, stateFlags::Dict, csId::Integer, settings::Settings, train::Train)
      CSs = movingSection[:characteristicSections]
      CS = CSs[csId]
      drivingCourse = movingSection[:drivingCourse]=#

    calculateForces!(drivingCourse[end], CSs, CS[:id], "accelerating", train, settings.massModel)

    if haskey(stateFlags, :usedForDefiningCharacteristics) && stateFlags[:usedForDefiningCharacteristics]
        ignoreBraking = true
        s_braking = 0.0
    else
        ignoreBraking = false
        s_braking = calcBrakingDistance(drivingCourse[end][:v], CS[:v_exit], train.a_braking, settings.approxLevel)
    end

    # conditions for the accelerating section
    targetSpeedReached = drivingCourse[end][:v] >= CS[:v_peak] || stateFlags[:speedLimitReached]
    endOfCSReached = drivingCourse[end][:s] >= CS[:s_exit] || stateFlags[:endOfCSReached]
    tractionSurplus = drivingCourse[end][:F_T] > drivingCourse[end][:F_R]
    brakingStartReached = drivingCourse[end][:s] +s_braking >= CS[:s_exit] || stateFlags[:brakingStartReached]
    previousSpeedLimitReached = stateFlags[:previousSpeedLimitReached]

    # use the conditions for the accelerating section
    if !targetSpeedReached && !endOfCSReached && tractionSurplus && !brakingStartReached
        BS = BehaviorSection("accelerating", drivingCourse[end][:s], drivingCourse[end][:v], drivingCourse[end][:i])
        drivingCourse[end][:behavior] = BS[:type]

        currentSpeedLimit = getCurrentSpeedLimit(CSs, CS[:id], drivingCourse[end][:s], train.length)
        previousSpeedLimitReached = currentSpeedLimit[:v] != CS[:v_limit] && drivingCourse[end][:v] >= currentSpeedLimit[:v]
        speedLimitReached = drivingCourse[end][:v] >= CS[:v_limit]
        #speedLimitReached = drivingCourse[end][:v] > currentSpeedLimit[:v]
            #targetSpeedReached = speedLimitReached
        while !targetSpeedReached && !endOfCSReached && tractionSurplus && !brakingStartReached && !previousSpeedLimitReached
            currentStepSize = settings.stepSize   # initialize the step size that can be reduced near intersections
            nextPointOfInterest = getNextPointOfInterest(CS[:pointsOfInterest], drivingCourse[end][:s])
            pointOfInterestReached = drivingCourse[end][:s] >= nextPointOfInterest[1]

            for cycle in 1:settings.approxLevel+1   # first cycle with normal step size followed by cycles with reduced step size depending on the level of approximation
                if !ignoreBraking
                    s_braking = calcBrakingDistance(drivingCourse[end][:v], CS[:v_exit], train.a_braking, settings.approxLevel)
                end

                while !targetSpeedReached && !speedLimitReached && !brakingStartReached && !pointOfInterestReached && tractionSurplus && !previousSpeedLimitReached
                # 03/08 old: while drivingCourse[end][:v] < CS[:v_peak] && drivingCourse[end][:v] <= currentSpeedLimit[:v] && !brakingStartReached && drivingCourse[end][:s] < nextPointOfInterest[1] && drivingCourse[end][:F_T] > drivingCourse[end][:F_R]      # as long as s_i + s_braking < s_CSexit
                    if drivingCourse[end][:s] >= currentSpeedLimit[:s_end]
                        # could be asked after creating an data point. This way here prevents even a minimal exceedance of speed limit will be noticed. On the other hand the train cruises possibly a little to long
                        currentSpeedLimit = getCurrentSpeedLimit(CSs, CS[:id], drivingCourse[end][:s], train.length)
                    end

                    # acceleration (in m/s^2):
                    drivingCourse[end][:a] = calcAcceleration(drivingCourse[end][:F_T], drivingCourse[end][:F_R], train.m_train_full, train.ξ_train)

                    # create the next data point
                    push!(drivingCourse, moveAStep(drivingCourse[end], settings.stepVariable, currentStepSize, CS[:id]))
                    drivingCourse[end][:behavior] = BS[:type]
                    push!(BS[:dataPoints], drivingCourse[end][:i])

                    calculateForces!(drivingCourse[end], CSs, CS[:id], BS[:type], train, settings.massModel)

                    # conditions for the next while cycle
                    if !ignoreBraking
                        s_braking = calcBrakingDistance(drivingCourse[end][:v], CS[:v_exit], train.a_braking, settings.approxLevel)
                    end
                    brakingStartReached = drivingCourse[end][:s] +s_braking >= CS[:s_exit]
                    speedLimitReached = drivingCourse[end][:v] > CS[:v_limit]
                    previousSpeedLimitReached  = currentSpeedLimit[:v] < CS[:v_limit] && (drivingCourse[end][:v] > currentSpeedLimit[:v] || (drivingCourse[end][:v] == currentSpeedLimit[:v] && drivingCourse[end][:s] < currentSpeedLimit[:s_end]))
                    targetSpeedReached = drivingCourse[end][:v] >= CS[:v_peak]
                        #targetSpeedReached = speedLimitReached
                    pointOfInterestReached = drivingCourse[end][:s] >= nextPointOfInterest[1]   # POIs include s_exit as well
                    tractionSurplus = drivingCourse[end][:F_T] > drivingCourse[end][:F_R]
                end #while

                if CS[:id]==0
                    testFlag = true
                else
                    testFlag = false     # for testing
                end

                # check which limit was reached and adjust the currentStepSize for the next cycle
                if cycle < settings.approxLevel+1
                    if drivingCourse[end][:F_T] <= drivingCourse[end][:F_R]
                        testFlag && println("in CS",CS[:id]," accelerating cycle",cycle," case: F_T=", drivingCourse[end][:F_T]," <= F_R=",drivingCourse[end][:F_R])    # for testing
                        currentStepSize = settings.stepSize / 10.0^cycle

                    elseif s_braking > 0.0 && drivingCourse[end][:s] + s_braking > CS[:s_exit]
                        testFlag && println("in CS",CS[:id]," accelerating cycle",cycle," case: s +s_braking=", drivingCourse[end][:s],",+",s_braking," = ",drivingCourse[end][:s] +s_braking," > s_exit=",CS[:s_exit])    # for testing
                        currentStepSize = settings.stepSize / 10.0^cycle

                    elseif drivingCourse[end][:s] > nextPointOfInterest[1]
                        testFlag && println("in CS",CS[:id]," accelerating cycle",cycle," case: s=", drivingCourse[end][:s]," > nextPOI=",nextPointOfInterest[1])    # for testing
                        if settings.stepVariable == :distance
                            currentStepSize = nextPointOfInterest[1] - drivingCourse[end-1][:s]
                        else
                            currentStepSize = settings.stepSize / 10.0^cycle
                        end

                    elseif drivingCourse[end][:v] > CS[:v_peak]
                        testFlag && println("in CS",CS[:id]," accelerating cycle",cycle," case: v=", drivingCourse[end][:v]," > v_peak=",CS[:v_peak])    # for testing
                        if settings.stepVariable == :speed
                            currentStepSize = CS[:v_peak]-drivingCourse[end-1][:v]
                        else
                            currentStepSize = settings.stepSize / 10.0^cycle
                        end

                    elseif drivingCourse[end][:v] > currentSpeedLimit[:v]
                        testFlag && println("in CS",CS[:id]," accelerating cycle",cycle," case: v=", drivingCourse[end][:v]," > v_limitCurrent=",currentSpeedLimit[:v])    # for testing
                        if settings.stepVariable == :velocity
                            currentStepSize = currentSpeedLimit[:v]-drivingCourse[end-1][:v]

                        else
                            currentStepSize = settings.stepSize / 10.0^cycle
                        end

                    elseif drivingCourse[end][:s] + s_braking == CS[:s_exit]
                        testFlag && println("in CS",CS[:id]," accelerating cycle",cycle," case: s +s_braking=", drivingCourse[end][:s],",+",s_braking," = ",drivingCourse[end][:s] +s_braking," == s_exit=",CS[:s_exit])    # for testing
                        if s_braking == 0.0
                            endOfCSReached = true
                        end
                        break

                    elseif drivingCourse[end][:v] == CS[:v_peak]
                        testFlag && println("in CS",CS[:id]," accelerating cycle",cycle," case: v=", drivingCourse[end][:v]," == v_peak=",CS[:v_peak])    # for testing
                        break

                    elseif drivingCourse[end][:v] == currentSpeedLimit[:v] && drivingCourse[end][:s] < currentSpeedLimit[:s_end]
                        testFlag && println("in CS",CS[:id]," accelerating cycle",cycle," case: v=", drivingCourse[end][:v]," == v_limitCurrent=",currentSpeedLimit[:v])    # for testing
                        break

                    elseif drivingCourse[end][:s] == nextPointOfInterest[1]
                        testFlag && println("in CS",CS[:id]," accelerating cycle",cycle," case: s=", drivingCourse[end][:s]," == nextPOI=",nextPointOfInterest[1])    # for testing
                        if nextPointOfInterest[1] == CS[:s_exit]
                            endOfCSReached = true
                        end
                        break

                    else
                        println("v=",drivingCourse[end][:v],"   v_peak= ", CS[:v_peak] , "  v_cLimit=", currentSpeedLimit[:v])
                        println("s=" ,drivingCourse[end][:s],"   s_exit=", CS[:s_exit], "   s+s_braking=", drivingCourse[end][:s] +s_braking,"   nextPOI=",nextPointOfInterest[1])
                        println("F_T=",drivingCourse[end][:F_T] ,"   F_R=", drivingCourse[end][:F_R])

                        error("ERROR at accelerating section: With the step variable ",settings.stepVariable," the while loop will be left although v<v_peak and s<s_exit in CS",CS[:id],"  with s=" ,drivingCourse[end][:s]," m and v=",drivingCourse[end][:v]," m/s")
                    end
                    # delete last data point for recalculating the last step with reduced step size
                    pop!(drivingCourse)
                    pop!(BS[:dataPoints])

                    # conditions for the next for cycle
                    brakingStartReached = false
                    previousSpeedLimitReached = false
                    speedLimitReached = false
                    targetSpeedReached = false
                    endOfCSReached = false
                    pointOfInterestReached = false
                    tractionSurplus = true

                else # if the level of approximation is reached
                    if drivingCourse[end][:v] > CS[:v_peak]
                        testFlag && println("in CS",CS[:id]," accelerating cycle",cycle," case: v=", drivingCourse[end][:v]," > v_peak=",CS[:v_peak])    # for testing
                        pop!(drivingCourse)
                        pop!(BS[:dataPoints])

                        # conditions for the next section
                        brakingStartReached = false

                    elseif drivingCourse[end][:s] + s_braking > CS[:s_exit]
                        testFlag && println("in CS",CS[:id]," accelerating cycle",cycle," case: s +s_braking=", drivingCourse[end][:s],",+",s_braking," = ",drivingCourse[end][:s] +s_braking," > s_exit=",CS[:s_exit])    # for testing
                        if s_braking > 0.0
                            pop!(drivingCourse)
                            pop!(BS[:dataPoints])

                        else
                            drivingCourse[end][:s] = CS[:s_exit] # round s down to CS[:s_exit]
                            drivingCourse[end][:Δs] = drivingCourse[end][:s] - drivingCourse[end-1][:s]
                        end

                    elseif drivingCourse[end][:s] > nextPointOfInterest[1]
                        testFlag && println("in CS",CS[:id]," accelerating cycle",cycle," case: s=", drivingCourse[end][:s]," > nextPointOfInterest[1]=",nextPointOfInterest[1])    # for testing
                        drivingCourse[end][:s] = nextPointOfInterest[1] # round s down to nextPointOfInterest
                        drivingCourse[end][:Δs] = drivingCourse[end][:s] - drivingCourse[end-1][:s]

                    elseif drivingCourse[end][:F_T] <= drivingCourse[end][:F_R]
                        testFlag && println("in CS",CS[:id]," accelerating cycle",cycle," case: F_T=", drivingCourse[end][:F_T]," <= F_R=",drivingCourse[end][:F_R])    # for testing

                    elseif drivingCourse[end][:v] > currentSpeedLimit[:v]
                        testFlag && println("in CS",CS[:id]," accelerating cycle",cycle," case: v=", drivingCourse[end][:v]," > v_limitCurrent=",currentSpeedLimit[:v])    # for testing
                        previousSpeedLimitReached = true

                        pop!(drivingCourse)
                        pop!(BS[:dataPoints])

                    else
                        if drivingCourse[end][:s] + s_braking == CS[:s_exit]
                            testFlag && println("in CS",CS[:id]," accelerating cycle",cycle," else case and there: s +s_braking=", drivingCourse[end][:s],",+",s_braking," = ",drivingCourse[end][:s] +s_braking," > s_exit=",CS[:s_exit])    # for testing
                        elseif drivingCourse[end][:v] == currentSpeedLimit[:v]
                            testFlag && println("in CS",CS[:id]," accelerating cycle",cycle," case: v=", drivingCourse[end][:v]," == v_limitCurrent=",currentSpeedLimit[:v])    # for testing

                        end
                    end

                    # TODO is it possible to put this into to the if-fork?
                    if drivingCourse[end][:s] == CS[:s_exit]
                        endOfCSReached = true
                    end

                end
            end #for

            if drivingCourse[end][:s] == CS[:s_exit]
                endOfCSReached = true
            end
            if drivingCourse[end][:s] == nextPointOfInterest[1]
                drivingCourse[end][:label] = nextPointOfInterest[2]
            end

        end #while

        if length(BS[:dataPoints]) > 1
            # calculate the accumulated accelerating section information
            merge!(BS, Dict(:length => drivingCourse[end][:s] - BS[:s_entry],                         # total length  (in m)
                            :s_exit => drivingCourse[end][:s],                                        # last position  (in m)
                            :t => drivingCourse[end][:t] - drivingCourse[BS[:dataPoints][1]][:t],     # total running time (in s)
                            :v_exit => drivingCourse[end][:v]))                                       # exit speed (in m/s)))

            # 03/10 old: CS[:v_peak] = max(drivingCourse[end][:v], CS[:v_entry])      # setting v_peak to the last data points velocity which is the highest reachable value in this characteristic section or to v_entry in case it is higher when running on a path with high resistances
            CS[:t] = CS[:t] + BS[:t]       # total running time (in s)

            mergeBehaviorSection!(CS[:behaviorSections], BS)
        end
    end

    # set state flags
    stateFlags[:endOfCSReached] = endOfCSReached
    stateFlags[:brakingStartReached] = brakingStartReached
    stateFlags[:tractionDeficit] = !(tractionSurplus || drivingCourse[end][:F_T] == drivingCourse[end][:F_R])   # or add another flag for equal forces?
    stateFlags[:resistingForceNegative] = drivingCourse[end][:F_R] < 0
    stateFlags[:previousSpeedLimitReached] = previousSpeedLimitReached
    stateFlags[:speedLimitReached] = targetSpeedReached
    stateFlags[:error] = !(endOfCSReached || brakingStartReached || stateFlags[:tractionDeficit] || previousSpeedLimitReached || targetSpeedReached)

    return (CS, drivingCourse, stateFlags)
end #function addAcceleratingSection!


## This function calculates the data points of the cruising section.
#   Therefore it gets its first data point and the characteristic section and returns the characteristic section including the behavior section for cruising if needed.
function addCruisingSection!(CS::Dict, drivingCourse::Vector{Dict}, stateFlags::Dict, s_cruising::Real, settings::Settings, train::Train, CSs::Vector{Dict}, cruisingType::String)
    trainIsClearing = cruisingType == "clearing"
    trainIsBrakingDownhill = cruisingType == "downhillBraking"

    # traction effort and resisting forces (in N)
    if !trainIsBrakingDownhill  # TODO: or just give BS[:type] instead of "cruising"/"braking"?
        calculateForces!(drivingCourse[end], CSs, CS[:id], "cruising", train, settings.massModel)
    else
        calculateForces!(drivingCourse[end], CSs, CS[:id], "braking", train, settings.massModel)
    end

    if haskey(stateFlags, :usedForDefiningCharacteristics) && stateFlags[:usedForDefiningCharacteristics]
        ignoreBraking = true
        s_braking = 0.0
    else
        ignoreBraking = false
        s_braking = calcBrakingDistance(drivingCourse[end][:v], CS[:v_exit], train.a_braking, settings.approxLevel)
    end

    # conditions for cruising section
    #s_braking = calcBrakingDistance(drivingCourse[end][:v], CS[:v_exit], train.a_braking, settings.approxLevel)
    brakingStartReached = drivingCourse[end][:s] + s_braking >= CS[:s_exit] || stateFlags[:brakingStartReached]
    speedIsValid = drivingCourse[end][:v]>0.0 && drivingCourse[end][:v]<=CS[:v_peak]
    tractionDeficit = drivingCourse[end][:F_T] < drivingCourse[end][:F_R]
    targetPositionReached = s_cruising == 0.0
    resistingForceNegative = drivingCourse[end][:F_R] < 0
#println("   vor if  speedIsValid=",speedIsValid ,"   brakingStartReached=", brakingStartReached,"   tractionDeficit=", tractionDeficit,"   targetPositionReached=", targetPositionReached)

    if speedIsValid && !brakingStartReached && !tractionDeficit && !targetPositionReached
     # 03/04 old: if drivingCourse[end][:v]>0.0 && drivingCourse[end][:v]<=CS[:v_peak] && !brakingStartReached && drivingCourse[end][:F_T] >= drivingCourse[end][:F_R]
        BS = BehaviorSection(cruisingType, drivingCourse[end][:s], drivingCourse[end][:v], drivingCourse[end][:i])
        drivingCourse[end][:behavior] = BS[:type]
        # TODO: necessary?
        s_cruising = min(s_cruising, CS[:s_exit]-BS[:s_entry])

        # traction effort and resisting forces (in N)
#03/25        calculateForces!(drivingCourse[end], CSs, CS[:id], "cruising", train, settings.massModel)
        if !trainIsBrakingDownhill
            calculateForces!(drivingCourse[end], CSs, CS[:id], "cruising", train, settings.massModel)
        else
            calculateForces!(drivingCourse[end], CSs, CS[:id], "braking", train, settings.massModel)
        end

        if settings.massModel == :homogeneous_strip && CS[:id] > 1
            # conditions for cruising section
            trainInPreviousCS = drivingCourse[end][:s] < CS[:s_entry] + train.length
            targetPositionReached = drivingCourse[end][:s] >= BS[:s_entry] +s_cruising
            resistingForceNegative = drivingCourse[end][:F_R] < 0.0
#            targetSpeedReached = stateFlags[:speedLimitReached] || drivingCourse[end][:v] >= CS[:v_peak]
                # TODO: change? to correctCruisingType = (trainIsClearing || (trainIsBrakingDownhill == drivingCourse[end][:F_R] < 0)) # while clearing tractive or braking force can be used
#&& targetSpeedReached
            # use the conditions for the cruising section
            while trainInPreviousCS && !targetPositionReached && !tractionDeficit && (trainIsClearing || (trainIsBrakingDownhill == resistingForceNegative)) # while clearing tractive or braking force can be used
                currentStepSize = settings.stepSize
                nextPointOfInterest = getNextPointOfInterest(CS[:pointsOfInterest], drivingCourse[end][:s])
                pointOfInterestReached = drivingCourse[end][:s] >= nextPointOfInterest[1]

                for cycle in 1:settings.approxLevel+1   # first cycle with normal step size followed by cycles with reduced step size depending on the level of approximation
                    while trainInPreviousCS && !targetPositionReached && !pointOfInterestReached && !tractionDeficit && (trainIsClearing || (trainIsBrakingDownhill == resistingForceNegative)) # while clearing tractive or braking force can be used
                    # 03/09 old: while drivingCourse[end][:s] < CS[:s_entry] + train.length && drivingCourse[end][:s] < BS[:s_entry] +s_cruising && drivingCourse[end][:s] < nextPointOfInterest[1] && drivingCourse[end][:F_T]>=drivingCourse[end][:F_R]
                     # the tractive effort is lower than the resisiting forces and the train has use the highest possible effort to try to stay at v_peak OR the mass model homogeneous strip is used and parts of the train are still in former CS
                      #TODO: maybe just consider former CS with different path resistance?
                        # tractive effort (in N):
#03/25                        drivingCourse[end][:F_T] = min(drivingCourse[end][:F_T], max(0.0, drivingCourse[end][:F_R]))
                        if !trainIsBrakingDownhill
                            drivingCourse[end][:F_T] = min(drivingCourse[end][:F_T], max(0.0, drivingCourse[end][:F_R]))
                        else
                            drivingCourse[end][:F_T] = 0.0
                        end


                        # acceleration (in m/s^2):
                        drivingCourse[end][:a] = 0.0

                        # create the next data point
                        if settings.stepVariable == :distance || settings.stepVariable == time
                            push!(drivingCourse, moveAStep(drivingCourse[end], settings.stepVariable, currentStepSize, CS[:id]))
                        else
                            push!(drivingCourse, moveAStep(drivingCourse[end], position, train.length/(10.0^cycle), CS[:id])) # TODO which step size should be used?
                        end
                        drivingCourse[end][:behavior] = BS[:type]
                        push!(BS[:dataPoints], drivingCourse[end][:i])

                        # traction effort and resisting forces (in N)
                        calculateForces!(drivingCourse[end], CSs, CS[:id], "default", train, settings.massModel)
#                        calculateForces!(drivingCourse[end], CSs, CS[:id], "cruising", train, settings.massModel)
                        #if !trainIsBrakingDownhill
                        #    calculateForces!(drivingCourse[end], CSs, CS[:id], "cruising", train, settings.massModel)
                        #else
                        #    calculateForces!(drivingCourse[end], CSs, CS[:id], "braking", train, settings.massModel)
                        #end

                        # conditions for the next while cycle
                        pointOfInterestReached = drivingCourse[end][:s] >= nextPointOfInterest[1]   # POIs include s_exit as well
                        tractionDeficit = drivingCourse[end][:F_T] < drivingCourse[end][:F_R]
                        targetPositionReached = drivingCourse[end][:s] >= BS[:s_entry] +s_cruising
                        trainInPreviousCS = drivingCourse[end][:s] < CS[:s_entry] + train.length
                        resistingForceNegative = drivingCourse[end][:F_R] < 0.0
                    end #while

                    # check which limit was reached and adjust the currentStepSize for the next cycle
                    if cycle < settings.approxLevel+1
                        if drivingCourse[end][:F_T] < drivingCourse[end][:F_R]
                            currentStepSize = settings.stepSize / 10.0^cycle

                        elseif !trainIsBrakingDownhill && resistingForceNegative
                            currentStepSize = settings.stepSize / 10.0^cycle

                        elseif trainIsBrakingDownhill && !resistingForceNegative
                            currentStepSize = settings.stepSize / 10.0^cycle

                        elseif drivingCourse[end][:s] > nextPointOfInterest[1]
                            if settings.stepVariable == :distance
                                currentStepSize = nextPointOfInterest[1] - drivingCourse[end-1][:s]
                            else
                                currentStepSize = settings.stepSize / 10.0^cycle
                            end

                        elseif drivingCourse[end][:s] > BS[:s_entry] + s_cruising # TODO also the following? drivingCourse[end][:s] > CSs[CS[:id]][:s_entry] + train.length))
                            if settings.stepVariable == :distance
                                currentStepSize=BS[:s_entry] + s_cruising-drivingCourse[end-1][:s]
                            else
                                currentStepSize = settings.stepSize / 10.0^cycle
                            end

                        elseif drivingCourse[end][:s] == BS[:s_entry] + s_cruising # || drivingCourse[end][:s]==CS[:s_exit]
                            break

                        elseif drivingCourse[end][:s] >= CS[:s_entry] + train.length
                            break

                        elseif drivingCourse[end][:s] == nextPointOfInterest[1]
                            break

                        elseif !trainInPreviousCS
                            break

                        else
                            error("ERROR at cruising section: With the step variable ",settings.stepVariable," the while loop will be left although the if cases don't apply in CS",CS[:id],"  with s=" ,drivingCourse[end][:s]," m and v=",drivingCourse[end][:v]," m/s")
                        end

                        # delete last data point for recalculating the last step with reduced step size
                        pop!(drivingCourse)
                        pop!(BS[:dataPoints])

                        # conditions for the next for cycle
                        pointOfInterestReached = false
                        tractionDeficit = false
                        targetPositionReached = false
                        trainInPreviousCS = true
                        resistingForceNegative = drivingCourse[end][:F_R] < 0.0

                    else # if the level of approximation is reached
                        if drivingCourse[end][:s] > nextPointOfInterest[1]
                            drivingCourse[end][:s] = nextPointOfInterest[1] # round s down to nextPointOfInterest
                            drivingCourse[end][:Δs] = drivingCourse[end][:s] - drivingCourse[end-1][:s]
                        elseif drivingCourse[end][:s] > BS[:s_entry]+s_cruising
                            if BS[:type] != "clearing"
                                pop!(drivingCourse)
                                pop!(BS[:dataPoints])
                            end
                        elseif drivingCourse[end][:s] == BS[:s_entry]+s_cruising
                            break
                        elseif drivingCourse[end][:F_T] < drivingCourse[end][:F_R]
                            break
                        elseif !trainIsBrakingDownhill && resistingForceNegative
                            break
                        elseif trainIsBrakingDownhill && !resistingForceNegative
                            break
                        elseif !trainInPreviousCS
                            break

                        else

                        end
                    end
                end #for

                if drivingCourse[end][:s] == nextPointOfInterest[1]
                    drivingCourse[end][:label] = nextPointOfInterest[2]
                end

            end #while
        end #if

        # conditions for the next while cycle
        targetPositionReached = drivingCourse[end][:s] >= BS[:s_entry] +s_cruising
        tractionDeficit = drivingCourse[end][:F_T] < drivingCourse[end][:F_R]
        resistingForceNegative = drivingCourse[end][:F_R] < 0.0

        while !targetPositionReached && !tractionDeficit && (trainIsClearing || (trainIsBrakingDownhill == resistingForceNegative)) # while clearing tractive or braking force can be used
        # 03/09 old: while drivingCourse[end][:s] < BS[:s_entry]+s_cruising && drivingCourse[end][:F_T] >= drivingCourse[end][:F_R]
            nextPointOfInterest = getNextPointOfInterest(CS[:pointsOfInterest], drivingCourse[end][:s])
            if nextPointOfInterest[1] > BS[:s_entry]+s_cruising
                nextPointOfInterest = [BS[:s_entry]+s_cruising, ""]
            end

            # tractive effort (in N):
#03/25            drivingCourse[end][:F_T] = min(drivingCourse[end][:F_T], max(0.0, drivingCourse[end][:F_R]))
            if !trainIsBrakingDownhill
                drivingCourse[end][:F_T] = min(drivingCourse[end][:F_T], max(0.0, drivingCourse[end][:F_R]))
            else
                drivingCourse[end][:F_T] = 0.0
            end



            drivingCourse[end][:a] = 0.0    # acceleration (in m/s^2)

            # calculate the remaining cruising way
            #s_cruisingRemaining=BS[:s_entry] + s_cruising-drivingCourse[end][:s]
            s_cruisingRemaining = min(nextPointOfInterest[1] -drivingCourse[end][:s], BS[:s_entry] +s_cruising -drivingCourse[end][:s])

            # create the next data point
            push!(drivingCourse, moveAStep(drivingCourse[end], :distance, s_cruisingRemaining, CS[:id]))
            drivingCourse[end][:behavior] = BS[:type]
            if drivingCourse[end][:s] == nextPointOfInterest[1]
                drivingCourse[end][:label] = nextPointOfInterest[2]
            end
            push!(BS[:dataPoints], drivingCourse[end][:i])

            calculateForces!(drivingCourse[end], CSs, CS[:id], "default", train, settings.massModel)
#            calculateForces!(drivingCourse[end], CSs, CS[:id], "cruising", train, settings.massModel)
            #if !trainIsBrakingDownhill
            #    calculateForces!(drivingCourse[end], CSs, CS[:id], "cruising", train, settings.massModel)
            #else
            #    calculateForces!(drivingCourse[end], CSs, CS[:id], "braking", train, settings.massModel)
            #end

            # conditions for the next while cycle
            targetPositionReached = drivingCourse[end][:s] >= BS[:s_entry] +s_cruising
            tractionDeficit = drivingCourse[end][:F_T] < drivingCourse[end][:F_R]
            resistingForceNegative = drivingCourse[end][:F_R] < 0
        end #while

        # TODO: realize this better inside the upper loops?


        # calculate the accumulated cruising section information
        merge!(BS, Dict(:length => drivingCourse[end][:s] - BS[:s_entry],                         # total length  (in m)
                        :s_exit => drivingCourse[end][:s],                                        # last position  (in m)
                        :t => drivingCourse[end][:t] - drivingCourse[BS[:dataPoints][1]][:t],     # total running time (in s)
                        :v_exit => drivingCourse[end][:v]))                                       # exit speed (in m/s)))

        CS[:t] = CS[:t] + BS[:t]       # total running time (in s)

        mergeBehaviorSection!(CS[:behaviorSections], BS)
    end # else: return the characteristic section without a cruising section

    # set state flags
    stateFlags[:endOfCSReached] = drivingCourse[end][:s] == CS[:s_exit]
    if !ignoreBraking
        s_braking = calcBrakingDistance(drivingCourse[end][:v], CS[:v_exit], train.a_braking, settings.approxLevel)
    end
    stateFlags[:brakingStartReached] = brakingStartReached || drivingCourse[end][:s] + s_braking >= CS[:s_exit]
    stateFlags[:tractionDeficit] = tractionDeficit
    stateFlags[:resistingForceNegative] = drivingCourse[end][:F_R] < 0.0
    currentSpeedLimit = getCurrentSpeedLimit(CSs, CS[:id], drivingCourse[end][:s], train.length)
    stateFlags[:previousSpeedLimitReached] = currentSpeedLimit[:v] != CS[:v_limit] && drivingCourse[end][:v] >= currentSpeedLimit[:v]
    stateFlags[:error] = !(targetPositionReached || tractionDeficit || !(cruisingType == "clearing" || ((cruisingType == "downhillBraking") == resistingForceNegative)))

    return (CS, drivingCourse, stateFlags)
end #function addCruisingSection!


## This function calculates the data points for diminishing run when using maximum tractive effort and still getting slower
function addDiminishingSection!(CS::Dict, drivingCourse::Vector{Dict}, stateFlags::Dict, settings::Settings, train::Train, CSs::Vector{Dict})
    calculateForces!(drivingCourse[end], CSs, CS[:id], "diminishing", train, settings.massModel)

    if haskey(stateFlags, :usedForDefiningCharacteristics) && stateFlags[:usedForDefiningCharacteristics]
        ignoreBraking = true
        s_braking = 0.0
    else
        ignoreBraking = false
        s_braking = calcBrakingDistance(drivingCourse[end][:v], CS[:v_exit], train.a_braking, settings.approxLevel)
    end

    # conditions for diminishing section
    targetSpeedReached = drivingCourse[end][:v] <= 0.0
    endOfCSReached = drivingCourse[end][:s] >= CS[:s_exit] || stateFlags[:endOfCSReached]
    tractionDeficit = drivingCourse[end][:F_T] < drivingCourse[end][:F_R] #|| stateFlags[:tractionDeficit]
    #s_braking = calcBrakingDistance(drivingCourse[end][:v], CS[:v_exit], train.a_braking, settings.approxLevel)
    brakingStartReached = drivingCourse[end][:s] + s_braking >= CS[:s_exit] || stateFlags[:brakingStartReached]

    # use the conditions for the diminishing section
    if tractionDeficit && !targetSpeedReached && !endOfCSReached
        BS = BehaviorSection("diminishing", drivingCourse[end][:s], drivingCourse[end][:v], drivingCourse[end][:i])
        drivingCourse[end][:behavior] = BS[:type]

        while tractionDeficit && !targetSpeedReached && !endOfCSReached && !brakingStartReached
            currentStepSize=settings.stepSize   # initialize the step size that can be reduced near intersections
            nextPointOfInterest = getNextPointOfInterest(CS[:pointsOfInterest], drivingCourse[end][:s])
            pointOfInterestReached = drivingCourse[end][:s] >= nextPointOfInterest[1]

            for cycle in 1:settings.approxLevel+1   # first cycle with normal step size followed by cycles with reduced step size depending on the level of approximation
                while tractionDeficit && !brakingStartReached && !pointOfInterestReached && !targetSpeedReached
                # 03/09 old: while drivingCourse[end][:F_T] < drivingCourse[end][:F_R] && !brakingStartReached && drivingCourse[end][:s] < nextPointOfInterest[1] && drivingCourse[end][:v]>0.0       # as long as s_i + s_braking < s_end
                    # acceleration (in m/s^2):
                    drivingCourse[end][:a] = calcAcceleration(drivingCourse[end][:F_T], drivingCourse[end][:F_R], train.m_train_full, train.ξ_train)

                    # create the next data point
                    push!(drivingCourse, moveAStep(drivingCourse[end], settings.stepVariable, currentStepSize, CS[:id]))
                    drivingCourse[end][:behavior] = BS[:type]
                    push!(BS[:dataPoints], drivingCourse[end][:i])

                    calculateForces!(drivingCourse[end], CSs, CS[:id], BS[:type], train, settings.massModel)

                    # conditions for the next while cycle
                    if !ignoreBraking
                        s_braking = calcBrakingDistance(drivingCourse[end][:v], CS[:v_exit], train.a_braking, settings.approxLevel)
                    end
                    brakingStartReached = drivingCourse[end][:s] +s_braking >= CS[:s_exit]
                    pointOfInterestReached = drivingCourse[end][:s] >= nextPointOfInterest[1]
                    targetSpeedReached = drivingCourse[end][:v] <= 0.0
                    tractionDeficit = drivingCourse[end][:F_T] < drivingCourse[end][:F_R]
                    endOfCSReached = drivingCourse[end][:s] == CS[:s_exit]
                end #while

                if CS[:id]==0
                    testFlag = true
                else
                    testFlag = false     # for testing
                end

                # check which limit was reached and adjust the currentStepSize for the next cycle
                if cycle < settings.approxLevel+1
                    if drivingCourse[end][:v] < 0.0
                    #    if settings.stepVariable == :velocity
                    #        currentStepSize = drivingCourse[end-1][:v]
                    #    else
                            currentStepSize = settings.stepSize / 10.0^cycle
                    #    end
                    elseif drivingCourse[end][:F_T] > drivingCourse[end][:F_R]
                        testFlag && println("in CS",CS[:id]," diminishing cycle",cycle," case: F_T=", drivingCourse[end][:F_T]," > F_R=",drivingCourse[end][:F_R])    # for testing
                        currentStepSize = settings.stepSize / 10.0^cycle

                    elseif s_braking > 0.0 && drivingCourse[end][:s] + s_braking > CS[:s_exit]
                        testFlag && println("in CS",CS[:id]," diminishing cycle",cycle," case: s +s_braking=", drivingCourse[end][:s],"+",s_braking," = ",drivingCourse[end][:s] +s_braking," > s_exit=",CS[:s_exit])    # for testing
                        currentStepSize = settings.stepSize / 10.0^cycle

                    elseif drivingCourse[end][:s] > nextPointOfInterest[1]
                        testFlag && println("in CS",CS[:id]," diminishing cycle",cycle," case: s=", drivingCourse[end][:s]," > nextPOI=",nextPointOfInterest[1])    # for testing
                        if settings.stepVariable == :distance
                            currentStepSize = nextPointOfInterest[1] - drivingCourse[end-1][:s]
                        else
                            currentStepSize = settings.stepSize / 10.0^cycle
                        end

                    elseif drivingCourse[end][:s] + s_braking == CS[:s_exit]
                        testFlag && println("in CS",CS[:id]," diminishing cycle",cycle," case: s +s_braking=", drivingCourse[end][:s],"+",s_braking," = ",drivingCourse[end][:s] +s_braking," == s_exit=",CS[:s_exit])    # for testing
                        break

                    elseif drivingCourse[end][:s] == nextPointOfInterest[1]
                        testFlag && println("in CS",CS[:id]," diminishing cycle",cycle," case: s=", drivingCourse[end][:s]," == nextPOI=",nextPointOfInterest[1])    # for testing
                        break

                    elseif drivingCourse[end][:F_T] == drivingCourse[end][:F_R]
                        testFlag && println("in CS",CS[:id]," diminishing cycle",cycle," case: F_T=", drivingCourse[end][:F_T]," == F_R=",drivingCourse[end][:F_R])    # for testing
                        break

                    elseif drivingCourse[end][:v] == 0.0
                        error("ERROR: The train stops during diminishing run in CS",CS[:id]," at position s=",drivingCourse[end][:s]," m because the maximum tractive effort is lower than the resistant forces.",
                        "       Before the stop the last point has the values s=",drivingCourse[end-1][:s]," m  v=",drivingCourse[end-1][:v]," m/s  a=",drivingCourse[end-1][:a]," m/s^2",
                        "       F_T=",drivingCourse[end-1][:F_T]," N  R_traction=",drivingCourse[end-1][:R_traction]," N  R_wagons=",drivingCourse[end-1][:R_wagons]," N  R_path=",drivingCourse[end-1][:R_path]," N.")

                    else
                        error("ERROR during diminishing run: With the step variable ",settings.stepVariable," the while loop will be left although s+s_braking<s_exit && v>0.0  in CS",CS[:id],"  with s=" ,drivingCourse[end][:s]," m and v=",drivingCourse[end][:v]," m/s")
                    end
                    # delete last data point for recalculating the last step with reduced step size
                    pop!(drivingCourse)
                    pop!(BS[:dataPoints])

                    # conditions for the next for cycle
                    brakingStartReached = false
                    pointOfInterestReached = false
                    targetSpeedReached = false
                    tractionDeficit = true
                    endOfCSReached = false

                else # if the level of approximation is reached
                    if drivingCourse[end][:v] <= 0.0
                        testFlag && println("in CS",CS[:id]," diminishing cycle",cycle," case: v=", drivingCourse[end][:v]," <= 0.0")    # for testing
                        # push!(BS[:dataPoints], drivingCourse[end][:i])
                        error("ERROR: The train stops during diminishing run in CS",CS[:id]," because the maximum tractive effort is lower than the resistant forces.",
                        "       Before the stop the last point has the values s=",drivingCourse[end-1][:s]," m  v=",drivingCourse[end-1][:v]," m/s  a=",drivingCourse[end-1][:a]," m/s^2",
                        "       F_T=",drivingCourse[end-1][:F_T]," N  R_traction=",drivingCourse[end-1][:R_traction]," N  R_wagons=",drivingCourse[end-1][:R_wagons]," N  R_path=",drivingCourse[end-1][:R_path]," N.")

                    elseif s_braking > 0.0 && drivingCourse[end][:s] + s_braking > CS[:s_exit]
                        testFlag && println("in CS",CS[:id]," diminishing cycle",cycle," case: s +s_braking=", drivingCourse[end][:s],"+",s_braking," = ",drivingCourse[end][:s] +s_braking," > s_exit=",CS[:s_exit])    # for testing
                        pop!(drivingCourse)
                        pop!(BS[:dataPoints])

                        pointOfInterestReached = false
                        targetSpeedReached = false
                        tractionDeficit = true
                        endOfCSReached = false

                    elseif drivingCourse[end][:s] > nextPointOfInterest[1]
                        testFlag && println("in CS",CS[:id]," diminishing cycle",cycle," case: s=", drivingCourse[end][:s]," > nextPointOfInterest[1]=",nextPointOfInterest[1])    # for testing
                        drivingCourse[end][:s] = nextPointOfInterest[1] # round s down to nextPointOfInterest
                        drivingCourse[end][:Δs] = drivingCourse[end][:s] - drivingCourse[end-1][:s]

                    elseif drivingCourse[end][:F_T] >= drivingCourse[end][:F_R]
                        testFlag && println("in CS",CS[:id]," diminishing cycle",cycle," case: F_T=", drivingCourse[end][:F_T]," >= F_R=", drivingCourse[end][:F_R])    # for testing
                        break

                    else
                        testFlag && println("in CS",CS[:id]," diminishing cycle",cycle," case: else with v=", drivingCourse[end][:v]," > 0.0   and F_T=", drivingCourse[end][:F_T]," <= F_R=", drivingCourse[end][:F_R])    # for testing
                        #println("     and s +s_braking=", drivingCourse[end][:s],"+",s_braking," = ",drivingCourse[end][:s] +s_braking," <= s_exit=",CS[:s_exit])    # for testing
                        #println("     and s=", drivingCourse[end][:s]," <= nextPointOfInterest[1]=",nextPointOfInterest[1])    # for testing

                    #    if drivingCourse[end][:s] + s_braking == CS[:s_exit]
                    #        brakingStartReached = true
                    #    end
                    end #if

                #    # TODO is it possible to put this into to the if-fork?
                #    if drivingCourse[end][:s] == CS[:s_exit]
                #        endOfCSReached = true
                #    end
                end #if
            end #for

            if drivingCourse[end][:s] == nextPointOfInterest[1]
                drivingCourse[end][:label] = nextPointOfInterest[2]
            end
        end #while

        if length(BS[:dataPoints]) > 1 # TODO: necessary? May it be possible that there is no diminishing because braking has to start?
            # calculate the accumulated diminishing section information
            merge!(BS, Dict(:length => drivingCourse[end][:s] - BS[:s_entry],                         # total length  (in m)
                            :s_exit => drivingCourse[end][:s],                                        # last position  (in m)
                            :t => drivingCourse[end][:t] - drivingCourse[BS[:dataPoints][1]][:t],     # total running time (in s)
                            :v_exit => drivingCourse[end][:v]))                                       # exit speed (in m/s)))

            CS[:t] = CS[:t] + BS[:t]             # total running time (in s)

            mergeBehaviorSection!(CS[:behaviorSections], BS)
        end
    end

    # set state flags
    stateFlags[:endOfCSReached] = endOfCSReached
    stateFlags[:brakingStartReached] = brakingStartReached
    stateFlags[:tractionDeficit] = tractionDeficit
    stateFlags[:resistingForceNegative] = drivingCourse[end][:F_R] < 0
    stateFlags[:speedLimitReached] = drivingCourse[end][:v] >= CS[:v_peak]
    stateFlags[:error] = !(endOfCSReached || brakingStartReached || !tractionDeficit)

    return (CS, drivingCourse, stateFlags)
end #function addDiminishingSection!


## This function calculates the data points of the coasting section.
# Therefore it gets its previous driving course and the characteristic section and returns the characteristic section and driving course including the coasting section
function addCoastingSection!(CS::Dict, drivingCourse::Vector{Dict}, stateFlags::Dict, settings::Settings, train::Train, CSs::Vector{Dict})
    # TODO: if the rear of the train is still located in a former characteristic section it has to be checked if its speed limit can be kept
            # with getCurrentSpeedLimit

    # conditions for coasting section
    targetSpeedReached = drivingCourse[end][:v] <= CS[:v_exit]
    endOfCSReached = drivingCourse[end][:s] >= CS[:s_exit] || stateFlags[:endOfCSReached]

    s_braking = calcBrakingDistance(drivingCourse[end][:v], CS[:v_exit], train.a_braking, settings.approxLevel)
    brakingStartReached = drivingCourse[end][:s] + s_braking >= CS[:s_exit] || stateFlags[:brakingStartReached]

    # use the conditions for the coasting section
    if !targetSpeedReached && !endOfCSReached
       BS = BehaviorSection("coasting", drivingCourse[end][:s], drivingCourse[end][:v], drivingCourse[end][:i])
       drivingCourse[end][:behavior] = BS[:type]

       while !targetSpeedReached && !endOfCSReached && !brakingStartReached
           currentStepSize=settings.stepSize  # initialize the step size that can be reduced near intersections
           nextPointOfInterest[1] = getNextPointOfInterest(CS[:pointsOfInterest], drivingCourse[end][:s])
           pointOfInterestReached = drivingCourse[end][:s] >= nextPointOfInterest[1]

           for cycle in 1:settings.approxLevel+1   # first cycle with normal step size followed by cycles with reduced step size depending on the level of approximation
                while !targetSpeedReached && !brakingStartReached && !pointOfInterestReached
                # 03/09 old : while drivingCourse[end][:v] > CS[:v_exit] && drivingCourse[end][:v] <= CS[:v_peak] && !brakingStartReached && drivingCourse[end][:s] < nextPointOfInterest[1]
                   # traction effort and resisting forces (in N):
                   calculateForces!(drivingCourse[end], CSs, CS[:id], BS[:type], train, settings.massModel)

                   # acceleration (in m/s^2):
                   drivingCourse[end][:a] = calcAcceleration(drivingCourse[end][:F_T], drivingCourse[end][:F_R], train.m_train_full, train.ξ_train)

                   # create the next data point
                   push!(drivingCourse, moveAStep(drivingCourse[end], settings.stepVariable, currentStepSize, CS[:id]))
                   drivingCourse[end][:behavior] = BS[:type]
                   push!(BS[:dataPoints], drivingCourse[end][:i])

                   # conditions for the next while cycle
                   s_braking = calcBrakingDistance(drivingCourse[end][:v], CS[:v_exit], train.a_braking, settings.approxLevel)
                   brakingStartReached = drivingCourse[end][:s] + s_braking >= CS[:s_exit]
                   pointOfInterestReached = drivingCourse[end][:s] >= nextPointOfInterest[1]
                   targetSpeedReached = drivingCourse[end][:v] <= CS[:v_exit] || drivingCourse[end][:v] > CS[:v_peak]
                end # while

                testFlag = false

                # check which limit was reached and adjust the currentStepSize for the next cycle
                if cycle < settings.approxLevel+1
                   if drivingCourse[end][:s] + s_braking > CS[:s_exit]
                       testFlag && println("in CS",CS[:id]," coasting cycle",cycle," case: s +s_braking=", drivingCourse[end][:s],"+",s_braking," = ",drivingCourse[end][:s] +s_braking," > s_exit=",CS[:s_exit])    # for testing
                       currentStepSize = settings.stepSize / 10.0^cycle

                   elseif drivingCourse[end][:s] > nextPointOfInterest[1]
                       testFlag && println("in CS",CS[:id]," coasting cycle",cycle," case: s=", drivingCourse[end][:s]," > nextPointOfInterest[1]=",nextPointOfInterest[1])    # for testing

                       if settings.stepVariable == :distance
                           currentStepSize = nextPointOfInterest[1] - drivingCourse[end-1][:s]
                       else
                           currentStepSize = settings.stepSize / 10.0^cycle
                       end

                   elseif drivingCourse[end][:v] < CS[:v_exit]  # TODO: if accelereation and coasting functions will be combined this case is only for coasting
                       testFlag && println("in CS",CS[:id]," coasting cycle",cycle," case: v=", drivingCourse[end][:v]," < v_exit=", CS[:v_exit])    # for testing
                        if settings.stepVariable == :velocity
                            currentStepSize = drivingCourse[end-1][:v] - CS[:v_exit]
                        else
                            currentStepSize = settings.stepSize / 10.0^cycle
                        end
                   elseif drivingCourse[end][:v] > CS[:v_peak]
                       testFlag && println("in CS",CS[:id]," coasting cycle",cycle," case: v=", drivingCourse[end][:v]," > v_peak=", CS[:v_peak])    # for testing
                       if settings.stepVariable == :velocity
                           currentStepSize = CS[:v_peak] - drivingCourse[end-1][:v]
                       else
                           currentStepSize = settings.stepSize / 10.0^cycle
                       end
                   elseif drivingCourse[end][:s] + s_braking == CS[:s_exit]
                       testFlag && println("in CS",CS[:id]," coasting cycle",cycle," case: s +s_braking=", drivingCourse[end][:s],"+",s_braking," = ",drivingCourse[end][:s] +s_braking," == s_exit=",CS[:s_exit])    # for testing
                       break

                   elseif drivingCourse[end][:v] == CS[:v_exit]
                       testFlag && println("in CS",CS[:id]," coasting cycle",cycle," case: v=", drivingCourse[end][:v]," == v_exit=", CS[:v_exit])    # for testing
                       break

                   elseif drivingCourse[end][:s] == nextPointOfInterest[1]
                       testFlag && println("in CS",CS[:id]," coasting cycle",cycle," case: s =", drivingCourse[end][:s]," > nextPointOfInterest[1]=",nextPointOfInterest[1])    # for testing
                       break

                   else
                       # TODO: not needed. just for testing
                       error("ERROR at coasting until braking section: With the step variable ",settings.stepVariable," the while loop will be left although v<v_peak and s+s_braking<s_exit in CS",CS[:id],"  with s=" ,drivingCourse[end][:s]," m and v=",drivingCourse[end][:v]," m/s")
                   end
                   # delete last data point for recalculating the last step with reduced step size
                   pop!(drivingCourse)
                   pop!(BS[:dataPoints])

                   # conditions for the next for cycle
                   brakingStartReached = false
                   pointOfInterestReached = false
                   targetSpeedReached = false


               else # if the level of approximation is reached
                    if drivingCourse[end][:v] <= 0.0
                        println("INFO: The train stops during the coasting section in CS",CS[:id],"                                                                ",
                        "       Before the stop the last point has the values s=",drivingCourse[end-1][:s]," m  v=",drivingCourse[end-1][:v]," m/s  a=",drivingCourse[end-1][:a]," m/s^2",
                        "       F_T=",drivingCourse[end-1][:F_T]," N  R_traction=",drivingCourse[end-1][:R_traction]," N  R_wagons=",drivingCourse[end-1][:R_wagons]," N  R_path=",drivingCourse[end-1][:R_path]," N and s_braking=",s_braking,"m.")

                   elseif drivingCourse[end][:s] + s_braking > CS[:s_exit]
                       # delete last data point because it went to far
                       pop!(drivingCourse)
                       pop!(BS[:dataPoints])

                       # conditions for the next for cycle
                    #   brakingStartReached = true
                       pointOfInterestReached = false
                       targetSpeedReached = false

                   elseif drivingCourse[end][:v] > CS[:v_peak] # if the train gets to fast it has to brake  # TODO: if accelereation and coasting functions will be combined this case is different for coasting and also the order of if cases is different
                       # delete last data point because it went to far
                       pop!(drivingCourse)
                       pop!(BS[:dataPoints])

                       # conditions for the next for cycle
                       brakingStartReached = false
                       pointOfInterestReached = false
                     #  targetSpeedReached = true

                   elseif drivingCourse[end][:s] > nextPointOfInterest[1]
                       drivingCourse[end][:s] = nextPointOfInterest[1] # round s down to nextPointOfInterest
                       drivingCourse[end][:Δs] = drivingCourse[end][:s] - drivingCourse[end-1][:s]
                   else
                       # do nothing for example for drivingCourse[end][:s] + s_braking == CS[:s_exit]
                   end
               end
           end #for

           if drivingCourse[end][:s] == nextPointOfInterest[1]
               drivingCourse[end][:label] = nextPointOfInterest[2]
           end

       end #while

       stateFlags[:speedLimitReached] = false

       # calculate the accumulated coasting section information
       merge!(BS, Dict(:length => drivingCourse[end][:s] - BS[:s_entry],                         # total length  (in m)
                       :s_exit => drivingCourse[end][:s],                                        # last position  (in m)
                       :t => drivingCourse[end][:t] - drivingCourse[BS[:dataPoints][1]][:t],     # total running time (in s)
                       :v_exit => drivingCourse[end][:v]))                                       # exit speed (in m/s)))

       CS[:t] = CS[:t] + BS[:t]          # total running time (in s)

       merge!(CS[:behaviorSections], Dict(:coasting=>BS))
   end

   # set state flags
   stateFlags[:endOfCSReached] = endOfCSReached
   stateFlags[:brakingStartReached] = brakingStartReached
   stateFlags[:tractionDeficit] = drivingCourse[end][:F_T] < drivingCourse[end][:F_R]
   stateFlags[:resistingForceNegative] = drivingCourse[end][:F_R] < 0
   stateFlags[:error] = !(endOfCSReached || brakingStartReached || stateFlags[:tractionDeficit] || previousSpeedLimitReached || targetSpeedReached)

   return (CS, drivingCourse, stateFlags)
end #function addCoastingSection!


## This function calculates the data points of the braking section.
#    Therefore it gets its first data point and the characteristic section and returns the characteristic section including the behavior section for braking if needed.
function addBrakingSection!(CS::Dict, drivingCourse::Vector{Dict}, stateFlags::Dict, settings::Settings, train::Train, CSs::Vector{Dict})
    # conditions for braking section
    targetSpeedReached = drivingCourse[end][:v] <= CS[:v_exit]
    endOfCSReached = drivingCourse[end][:s] >= CS[:s_exit] || stateFlags[:endOfCSReached]

    # use the conditions for the braking section
    if !targetSpeedReached && !endOfCSReached
        BS = BehaviorSection("braking", drivingCourse[end][:s], drivingCourse[end][:v], drivingCourse[end][:i])
        drivingCourse[end][:behavior] = BS[:type]

        while !targetSpeedReached && !endOfCSReached
            currentStepSize = settings.stepSize  # initialize the step size that can be reduced near intersections
            nextPointOfInterest = getNextPointOfInterest(CS[:pointsOfInterest], drivingCourse[end][:s])
            pointOfInterestReached = drivingCourse[end][:s] >= nextPointOfInterest[1]

            for cycle in 1:settings.approxLevel+1   # first cycle with normal step size followed by cycles with reduced step size depending on the level of approximation
                while !targetSpeedReached && !endOfCSReached && !pointOfInterestReached
                # 03/09 old: while drivingCourse[end][:v] > CS[:v_exit] && !targetSpeedReached && drivingCourse[end][:s] < CS[:s_exit] && drivingCourse[end][:s] < nextPointOfInterest[1]
                  # traction effort and resisting forces (in N):
                  calculateForces!(drivingCourse[end], CSs, CS[:id], BS[:type], train, settings.massModel)

                  # acceleration (in m/s^2):
                  drivingCourse[end][:a] = train.a_braking
                  # TODO or: drivingCourse[end][:a] = calcBrakingAcceleration(drivingCourse[end][:v], CS[:v_exit], CS[:s_exit]-drivingCourse[end][:s])

                  if settings.stepVariable == :distance && ((drivingCourse[end][:v]/drivingCourse[end][:a])^2+2*currentStepSize/drivingCourse[end][:a])<0.0 || (drivingCourse[end][:v]^2+2*currentStepSize*drivingCourse[end][:a])<0.0
                      # create empty data point and set it for the values of s_exit and v_exit
                      push!(drivingCourse, DataPoint())
                      drivingCourse[end][:i] = drivingCourse[end-1][:i]+1
                      drivingCourse[end][:behavior] = BS[:type]
                      push!(BS[:dataPoints], drivingCourse[end][:i])
                      recalculateLastBrakingPoint!(drivingCourse, CS[:s_exit], CS[:v_exit])
                  else
                      # create the next data point
                      push!(drivingCourse, moveAStep(drivingCourse[end], settings.stepVariable, currentStepSize, CS[:id]))
                      drivingCourse[end][:behavior] = BS[:type]
                      push!(BS[:dataPoints], drivingCourse[end][:i])
                  end
                  #println(drivingCourse[end][:i],".  s=",drivingCourse[end][:s],"  s_exit=", CS[:s_exit],"  v_exit=", CS[:v_exit],"  v=",drivingCourse[end][:v])

                  # conditions for the next while cycle
                  pointOfInterestReached = drivingCourse[end][:s] >= nextPointOfInterest[1]
                  endOfCSReached = drivingCourse[end][:s] >= CS[:s_exit]
                  targetSpeedReached = drivingCourse[end][:v] <= CS[:v_exit]
                end # while

                # check which limit was reached and adjust the currentStepSize for the next cycle
                # TODO: is there a better way than rounding like in the following?
                if cycle < settings.approxLevel+1
                    if drivingCourse[end][:v] < CS[:v_exit]
                        if settings.stepVariable == :velocity
                            currentStepSize = drivingCourse[end-1][:v] - CS[:v_exit]
                        else
                            currentStepSize = settings.stepSize / 10.0^cycle
                        end
                    elseif drivingCourse[end][:s] > nextPointOfInterest[1]
                        if settings.stepVariable == :distance
                            currentStepSize = nextPointOfInterest[1] - drivingCourse[end-1][:s]
                        else
                            currentStepSize = settings.stepSize / 10.0^cycle
                        end
                    elseif drivingCourse[end][:v] == CS[:v_exit] && drivingCourse[end][:s] == CS[:s_exit]
                        break
                    elseif drivingCourse[end][:v] == CS[:v_exit]
                        recalculateLastBrakingPoint!(drivingCourse, CS[:s_exit], CS[:v_exit])
                        endOfCSReached = true
                    #    println("  with a=", drivingCourse[end-1][:a]) # for testing
                        break
                    elseif drivingCourse[end][:s] == CS[:s_exit]
                    #    println("during braking section in CS",CS[:id],": rounding v down from ", drivingCourse[end][:v] ," to ", CS[:v_exit]) # for testing
                        recalculateLastBrakingPoint!(drivingCourse, CS[:s_exit], CS[:v_exit])
                        targetSpeedReached = true
                    #    println("  with a=", drivingCourse[end-1][:a]) # for testing
                        break
                    elseif drivingCourse[end][:s] == nextPointOfInterest[1]
                        break
                    end

                    # delete last data point for recalculating the last step with reduced step size
                    pop!(drivingCourse)
                    pop!(BS[:dataPoints])

                    # conditions for the next for cycle
                    pointOfInterestReached = false
                    endOfCSReached = false
                    targetSpeedReached = false

                else # if the level of approximation is reached
                    if drivingCourse[end][:v] < 0.0
                        # TODO: drivingCourse[end][:v] < CS[:v_exit] should be enough
                        # reset last point with setting v=v_exit
                    #   println("during braking section in CS",CS[:id],": rounding v up from ", drivingCourse[end][:v] ," to ", CS[:v_exit]) # for testing
                       recalculateLastBrakingPoint!(drivingCourse, CS[:s_exit], 0.0)
                       endOfCSReached = true
                       break
                   elseif drivingCourse[end][:s] > CS[:s_exit]
                #       println("during braking section in CS",CS[:id],": rounding s down from ", drivingCourse[end][:s] ," to ", CS[:s_exit]) # for testing
                      # recalculateLastBrakingPoint!(drivingCourse, CS[:s_exit], CS[:v_exit])
                       drivingCourse[end][:s] = CS[:s_exit]
                       break
                    elseif drivingCourse[end][:s] > nextPointOfInterest[1]
                        drivingCourse[end][:s] = nextPointOfInterest[1] # round s down to nextPointOfInterest
                        drivingCourse[end][:Δs] = drivingCourse[end][:s] - drivingCourse[end-1][:s]
                        break
                    elseif drivingCourse[end][:v] == CS[:v_exit] && drivingCourse[end][:s] == CS[:s_exit]
                        break
                    elseif drivingCourse[end][:v] < CS[:v_exit]
                        # reset last point with setting v=v_exit
                    #    println("during braking section in CS",CS[:id],": rounding s up from ", drivingCourse[end][:s] ," to ", CS[:s_exit]) # for testing
                        recalculateLastBrakingPoint!(drivingCourse, CS[:s_exit], CS[:v_exit])
                        endOfCSReached = true
                        break
                   elseif drivingCourse[end][:v] == CS[:v_exit]
                    #    println("during braking section in CS",CS[:id],": rounding s up from ", drivingCourse[end][:s] ," to ", CS[:s_exit]) # for testing
                        recalculateLastBrakingPoint!(drivingCourse, CS[:s_exit], CS[:v_exit])
                        endOfCSReached = true
                        break
                    elseif drivingCourse[end][:s] == CS[:s_exit]
                    #    println("during braking section in CS",CS[:id],": rounding v down from ", drivingCourse[end][:v] ," to ", CS[:v_exit]) # for testing
                        recalculateLastBrakingPoint!(drivingCourse, CS[:s_exit], CS[:v_exit])
                        targetSpeedReached = true
                        break
                    else
                        # do nothing for example for drivingCourse[end][:s]==nextPointOfInterest[1]
                    end
                end
            end #for

            if drivingCourse[end][:s] == nextPointOfInterest[1]
                drivingCourse[end][:label] = nextPointOfInterest[2]
            end

        end #while

       # calculate the accumulated coasting section information
       merge!(BS, Dict(:length => drivingCourse[end][:s] - BS[:s_entry],                         # total length  (in m)
                       :s_exit => drivingCourse[end][:s],                                        # last position  (in m)
                       :t => drivingCourse[end][:t] - drivingCourse[BS[:dataPoints][1]][:t],     # total running time (in s)
                       :v_exit => drivingCourse[end][:v]))                                       # exit speed (in m/s)))

       CS[:t] = CS[:t] + BS[:t]       # total running time (in s)

       merge!(CS[:behaviorSections], Dict(:braking=>BS))
    end  # else: return the characteristic section without a braking section

    # set state flags
    currentSpeedLimit = getCurrentSpeedLimit(CSs, CS[:id], drivingCourse[end][:s], train.length)
    stateFlags[:previousSpeedLimitReached] = currentSpeedLimit[:v] != CS[:v_limit] && drivingCourse[end][:v] >= currentSpeedLimit[:v]
    stateFlags[:speedLimitReached] = drivingCourse[end][:v] >= CS[:v_exit]
    stateFlags[:endOfCSReached] = endOfCSReached
    stateFlags[:error] = !(endOfCSReached)
    calculateForces!(drivingCourse[end], CSs, CS[:id], "default", train, settings.massModel)
    stateFlags[:resistingForceNegative] = drivingCourse[end][:F_R] < 0

    return (CS, drivingCourse, stateFlags)
end #function addBrakingSection!


## This function calculates the data point of the halt.
#    Therefore it gets its first data point and the characteristic section and returns the characteristic section including the halt if needed.
function addHalt!(CS::Dict, drivingCourse::Vector{Dict}, settings::Settings, train::Train, CSs::Vector{Dict})
    if drivingCourse[end][:v] == 0.0
<<<<<<< HEAD
        BS = BehaviorSection("standstill", drivingCourse[end][:s], drivingCourse[end][:v], drivingCourse[end][:i])
=======
        BS = createBehaviorSection("halt", drivingCourse[end][:s], drivingCourse[end][:v], drivingCourse[end][:i])
>>>>>>> 10e877e9
        merge!(BS, Dict(:length => 0.0,                      # total length  (in m)
                        :t => 0.0,                           # total running time (in s)
                        :s_exit => drivingCourse[end][:s],    # last position  (in m)
                        :v_exit => drivingCourse[end][:v]))   # exit speed (in m/s)))
        drivingCourse[end][:behavior] = BS[:type]

        # traction effort and resisting forces (in N)
        calculateForces!(drivingCourse[end], CSs, CS[:id], BS[:type], train, settings.massModel)

        merge!(CS[:behaviorSections], Dict(:halt => BS))
    end  # else: return the characteristic section without a halt section section
    return (CS, drivingCourse)
end #function addHalt!

function mergeBehaviorSection!(BSs::Dict, BS::Dict)
    if !haskey(BSs, Symbol(BS[:type]))
        merge!(BSs, Dict(Symbol(BS[:type]) => BS))
    else
        number = "2"
        while haskey(BSs, Symbol(BS[:type]*number))
            number = string(parse(Int, number)+1)
        end
        merge!(BSs, Dict(Symbol(BS[:type]*number) => BS))
    #    println("INFO: The ",number,". ",BS[:type]," section has been created.      ! ! ! ! ! ! ! ! !")
    end
    return BSs
end #function mergeBehaviorSection!

function recalculateLastBrakingPoint!(drivingCourse, s_target, v_target)
    currentPoint = drivingCourse[end]
    previousPoint = drivingCourse[end-1]
   # set s and v
   currentPoint[:s] = s_target                                          # position (in m)
   currentPoint[:v] = v_target                                          # velocity (in m/s)
   currentPoint[:Δs] = currentPoint[:s] - previousPoint[:s]             # step size (in m)
   currentPoint[:Δv] = currentPoint[:v] - previousPoint[:v]             # step size (in m/s)

   # calculate other values
   previousPoint[:a] = calcBrakingAcceleration(previousPoint[:v], currentPoint[:v], currentPoint[:Δs])
#    # TODO: just for testing
#    if previousPoint[:a]<train.a_braking || previousPoint[:a]>=0.0
#       println("Warning: a_braking gets to high in CS ",CS[:id], "   with a=",previousPoint[:a]  ,"  >  ",train.a_braking)
#    end
   currentPoint[:Δt] = calc_Δt_with_Δv(currentPoint[:Δv], previousPoint[:a])    # step size (in s)
   currentPoint[:t] = previousPoint[:t] + currentPoint[:Δt]                     # point in time (in s)
<<<<<<< HEAD

   currentPoint[:ΔW] = 0.0                                                      # mechanical work in this step (in Ws)
   currentPoint[:W] = previousPoint[:W] + currentPoint[:ΔW]                     # mechanical work (in Ws)
   currentPoint[:ΔE] = currentPoint[:ΔW]                                        # energy consumption in this step (in Ws)
   currentPoint[:E] = previousPoint[:E] + currentPoint[:ΔE]                     # energy consumption (in Ws)
end #function recalculateLastBrakingPoint

## define the intersection velocities between the characterisitc sections to secure braking behavior
function secureBrakingBehavior!(movingSection::Dict, a_braking::Real)
    # this function limits the entry and exit velocity of the characteristic sections to secure that the train stops at the moving sections end
        CSs = movingSection[:characteristicSections]

        csId = length(CSs)
        followingCSv_entry = 0.0     # the exit velocity of the last characteristic section is 0.0 m/s
        while csId >= 1
            CS = CSs[csId]

            CS[:v_exit] = min(CS[:v_limit], followingCSv_entry)

            v_entryMax = calcBrakingStartVelocity(CS[:v_exit], a_braking, CS[:length])

            CS[:v_entry] = min(CS[:v_limit], v_entryMax)
            CS[:v_peak] = CS[:v_entry]


            # reset the characteristic section (CS), delete behavior sections (BS) that were used during the preperation for setting v_entry, v_peak and v_exit
            CS[:behaviorSections] = Dict()
            CS[:E] = 0.0
            CS[:t] = 0.0

            followingCSv_entry = CS[:v_entry]
            csId = csId - 1
        end #while
    return movingSection
end #function secureBrakingBehavior!

## define the intersection velocities between the characterisitc sections to secure accelerating behavior
function secureAcceleratingBehavior!(movingSection::Dict, settings::Settings, train::Train)
    # this function limits the entry and exit velocity of the characteristic sections in case that the train accelerates in every section and cruises aterwards
    CSs = movingSection[:characteristicSections]

    CSs[1][:v_entry] = 0.0     # the entry velocity of the first characteristic section is 0.0 m/s
    startingPoint = DataPoint()
    startingPoint[:i] = 1

    previousCSv_exit = CSs[1][:v_entry]
    for CS in CSs
        CS[:v_entry] = min(CS[:v_entry], previousCSv_exit)
        startingPoint[:s] = CS[:s_entry]
        startingPoint[:v] = CS[:v_entry]
        calculateForces!(startingPoint, CSs, CS[:id], "accelerating", train, settings.massModel) # traction effort and resisting forces (in N)
        acceleratingCourse::Vector{Dict} = [startingPoint]    # List of data points

        if CS[:v_entry] < CS[:v_peak]
            # conditions for entering the accelerating phase
            stateFlags = Dict(:endOfCSReached => false,
                              :brakingStartReached => false,
                              :tractionDeficit => false,
                              :resistingForceNegative => false,
                              :previousSpeedLimitReached => false,
                              :speedLimitReached => false,
                              :error => false,
                              :usedForDefiningCharacteristics => true)      # because usedForDefiningCharacteristics == true the braking distance will be ignored during securing the accelerating phase
            v_peak = CS[:v_entry]
            (CS, acceleratingCourse, stateFlags) = addBreakFreeSection!(CS, acceleratingCourse, stateFlags, settings, train, CSs)
            while !stateFlags[:speedLimitReached] && !stateFlags[:endOfCSReached]
                if !stateFlags[:tractionDeficit]
                    if !stateFlags[:previousSpeedLimitReached]
                    (CS, acceleratingCourse, stateFlags) = addAcceleratingSection!(CS, acceleratingCourse, stateFlags, settings, train, CSs)        # this function changes the acceleratingCourse

                    elseif stateFlags[:previousSpeedLimitReached]
                        (CS, acceleratingCourse, stateFlags) = addClearingSection!(CS, acceleratingCourse, stateFlags, settings, train, CSs)        # this function is needed in case the train is not allowed to accelerate because of a previous speed limit
                    end
                else
                    if settings.massModel == :mass_point || acceleratingCourse[end][:s] > CS[:s_entry] + train.length
                        break
                    else
                        (CS, acceleratingCourse, stateFlags) = addDiminishingSection!(CS, acceleratingCourse, stateFlags, settings, train, CSs)        # this function is needed in case the resisitng forces are higher than the maximum possible tractive effort
                    end
                end
                v_peak = max(v_peak, acceleratingCourse[end][:v])
            end

#            CS[:v_peak] = max(CS[:v_entry], acceleratingCourse[end][:v])
            CS[:v_peak] = v_peak
            CS[:v_exit] = min(CS[:v_exit], CS[:v_peak], acceleratingCourse[end][:v])
        else #CS[:v_entry] == CS[:v_peak]
            # v_exit stays the same
        end #if

        previousCSv_exit = CS[:v_exit]

        # reset the characteristic section (CS), delete behavior sections (BS) that were used during the preperation for setting v_entry, v_peak and v_exit
        CS[:behaviorSections] = Dict()
        CS[:E] = 0.0
        CS[:t] = 0.0
    end #for

    return movingSection
end #function secureAcceleratingBehavior!


#=
## define the intersection velocities between the characterisitc sections to secure cruising behavior
function secureCruisingBehavior!(movingSection::Dict, settings::Settings, train::Train)
    # limit the exit velocity of the characteristic sections in case that the train cruises in every section at v_peak
    CSs = movingSection[:characteristicSections]

    startingPoint = DataPoint()
    startingPoint[:i] = 1

    previousCSv_exit = CSs[1][:v_entry]

    for CS in CSs
        # conditions for entering the cruising phase
        stateFlags = Dict(:endOfCSReached => false,
                          :brakingStartReached => false,
                          :tractionDeficit => false,
                          :resistingForceNegative => false,
                          :previousSpeedLimitReached => false,
                          :speedLimitReached => false,
                          :error => false,
                          :usedForDefiningCharacteristics => true)

        CS[:v_entry] = min(CS[:v_entry], previousCSv_exit)

        startingPoint[:s] = CS[:s_entry]
        startingPoint[:v] = CS[:v_peak]
        cruisingCourse::Vector{Dict} = [startingPoint]    # List of data points

        while !stateFlags[:endOfCSReached] #&& s_cruising > 0.0
            if !stateFlags[:tractionDeficit]
                s_cruising = CS[:s_exit] - cruisingCourse[end][:s]
                if !stateFlags[:resistingForceNegative]# cruisingCourse[end][:F_R] >= 0
                    (CS, cruisingCourse, stateFlags) = addCruisingSection!(CS, cruisingCourse, stateFlags, s_cruising, settings, train, CSs, "cruising")        # this function changes the cruisingCourse
                else
                    (CS, cruisingCourse, stateFlags) = addCruisingSection!(CS, cruisingCourse, stateFlags, s_cruising, settings, train, CSs, "downhillBraking")
                end
            else
                if settings.massModel == :mass_point || cruisingCourse[end][:s] > CS[:s_entry] + train.length
                    break
                else
                    (CS, cruisingCourse, stateFlags) = addDiminishingSection!(CS, cruisingCourse, stateFlags, settings, train, CSs)        # this function is needed in case the resisitng forces are higher than the maximum possible tractive effort
                end
            end
        end

        CS[:v_exit] = min(CS[:v_exit], cruisingCourse[end][:v])

        previousCSv_exit = CS[:v_exit]

        # reset the characteristic section (CS), delete behavior sections (BS) that were used during the preperation for setting v_entry, v_peak and v_exit
        CS[:behaviorSections] = Dict()
        CS[:E] = 0.0
        CS[:t] = 0.0
    end #for

    return movingSection
end #function secureCruisingBehavior!
=#
=======
end #function recalculateLastBrakingPoint
>>>>>>> 10e877e9
<|MERGE_RESOLUTION|>--- conflicted
+++ resolved
@@ -5,195 +5,6 @@
 # __copyright__     = "2020-2022"
 # __license__       = "ISC"
 
-<<<<<<< HEAD
-=======
-"""
-    calculateTractiveEffort(v, tractiveEffortVelocityPairs)
-
-Calculate the trains tractive effort with the `tractiveEffortVelocityPairs` dependend on the velocity `v`.
-
-...
-# Arguments
-- `v::AbstractFloat`: the current velocity in m/s.
-- `tractiveEffortVelocityPairs::Array{}`: the trains pairs for velocity in m/s and tractive effort in N as one array containing an array for each pair.
-...
-
-# Examples
-```julia-repl
-julia> calculateTractiveEffort(20.0, [(0.0, 180000), (20.0, 100000), (40.0, 60000), (60.0, 40000), (80.0, 30000)])
-100000
-
-julia> calculateTractiveEffort(30.0, [(0.0, 180000), (20.0, 100000), (40.0, 60000), (60.0, 40000), (80.0, 30000)])
-80000
-```
-"""
-function calculateTractiveEffort(v::AbstractFloat, tractiveEffortVelocityPairs::Array{})
-    if v < 0.0
-        #println("v=",v)
-        return 0.0
-    end
-
-    for row in 1:length(tractiveEffortVelocityPairs)
-        nextPair = tractiveEffortVelocityPairs[row]
-        if  nextPair[1] == v
-            return nextPair[2]
-        elseif nextPair[1] > v
-            # interpolate for a straight line between the two surrounding points with the formula: F=(v-v_(row-1))*(F_row-F_(row-1))/(v_row-v_(row-1))+F_(row-1)
-            previousPair = tractiveEffortVelocityPairs[row-1]
-            F_T_interpolation = (v-previousPair[1]) * (nextPair[2]-previousPair[2]) / (nextPair[1]-previousPair[1]) + previousPair[2]
-            return F_T_interpolation
-        end #if
-    end #for
-    # if v gets higher than the velocities in tractiveEffortVelocityPairs the last tractive effort will be used
-        # TODO: also an extrapolation could be used
-    return tractiveEffortVelocityPairs[end][2]
-end #function calculateTractiveEffort
-
-"""
-calculate and return the path resistance dependend on the trains position and mass model
-"""
-function calculatePathResistance(CSs::Vector{Dict}, csId::Integer, s::Real, massModel, train::Train)
-
-    if massModel == :mass_point
-        pathResistance = calcForceFromCoefficient(CSs[csId][:r_path], train.m_train_full)
-    elseif massModel == :homogeneous_strip
-        pathResistance = 0.0
-        s_rear = s - train.length     # position of the rear of the train
-        while csId > 0 && s_rear < CSs[csId][:s_exit]
-            pathResistance = pathResistance + (min(s, CSs[csId][:s_exit]) - max(s_rear, CSs[csId][:s_entry])) / train.length * calcForceFromCoefficient(CSs[csId][:r_path], train.m_train_full)
-            csId = csId-1
-            if csId == 0
-                # TODO: currently for values  < movingSection[:s_entry] the values of movingSection[:s_entry]  will be used
-                return pathResistance + (CSs[1][:s_entry] - s_rear) / train.length * calcForceFromCoefficient(CSs[1][:r_path], train.m_train_full)
-            end #if
-        end #while
-    end #if
-
-    return pathResistance
-end #function calculatePathResistance
-
-"""
-calculate and return tractive and resisting forces for a data point
-"""
-function calculateForces!(dataPoint::Dict,  CSs::Vector{Dict}, csId::Integer, bsType::String, train::Train, massModel)
-    # calculate resisting forces
-    dataPoint[:R_traction] = calcTractionUnitResistance(dataPoint[:v], train)
-    if train.transportType == :freight
-        dataPoint[:R_wagons] = calcFreightWagonsResistance(dataPoint[:v], train)
-    elseif train.transportType == :passenger
-        dataPoint[:R_wagons] = calcPassengerWagonsResistance(dataPoint[:v], train)
-    end
-    dataPoint[:R_train] = dataPoint[:R_traction] + dataPoint[:R_wagons]
-    dataPoint[:R_path] = calculatePathResistance(CSs, csId, dataPoint[:s], massModel, train)
-    dataPoint[:F_R] = dataPoint[:R_train] + dataPoint[:R_path]
-
-    # calculate tractive effort
-    if bsType == "braking" || bsType == "coasting" || bsType == "halt"
-        dataPoint[:F_T] = 0.0
-    elseif bsType == "cruising"
-        dataPoint[:F_T] = min(max(0.0, dataPoint[:F_R]), calculateTractiveEffort(dataPoint[:v], train.tractiveEffort))
-    else # bsType == "accelerating" || bsType == "diminishing" || 'default'
-        dataPoint[:F_T] = calculateTractiveEffort(dataPoint[:v], train.tractiveEffort)
-    end
-
-    return dataPoint
-end #function calculateForces!
-
-
-"""
-TODO
-"""
-function moveAStep(previousPoint::Dict, stepVariable::Symbol, stepSize::Real, csId::Integer)
-    # stepSize is the currentStepSize depending on the accessing function
-    # TODO: csId is only for error messages. Should it be removed?
-    #= 08/31 TODO: How to check if the train stopps during this step? I should throw an error myself that I catch in higher hierarchies.    =#
-
-    # create the next data point
-    newPoint = createDataPoint()
-    newPoint[:i] = previousPoint[:i]+1         # identifier
-
-    # calculate s, t, v, E
-    if stepVariable == :distance                                             # distance step method
-        newPoint[:Δs] = stepSize                                                    # step size (in m)
-        if previousPoint[:a] == 0.0
-            if previousPoint[:v] == 0.0
-                error("ERROR: The train tries to cruise at v=0.0 m/s at s=",previousPoint[:s]," in CS",csId,".")
-            end
-           newPoint[:Δt] = calc_Δt_with_constant_v(newPoint[:Δs], previousPoint[:v])    # step size (in s)
-           newPoint[:Δv] = 0.0                                                          # step size (in m/s)
-        else
-            # check if the parts of the following square roots will be <0.0 in the functions calc_Δt_with_Δs and calc_Δv_with_Δs
-            squareRootPartIsNegative = (previousPoint[:v]/previousPoint[:a])^2+2*newPoint[:Δs]/previousPoint[:a] < 0.0 || previousPoint[:v]^2+2*newPoint[:Δs]*previousPoint[:a] < 0.0
-            if previousPoint[:a] < 0.0 && squareRootPartIsNegative
-                error("ERROR: The train stops during the accelerating section in CS",csId," because the tractive effort is lower than the resistant forces.",
-                "       Before the stop the last point has the values s=",previousPoint[:s]," m,  v=",previousPoint[:v]," m/s,  a=",previousPoint[:a]," m/s^2,",
-                "       F_T=",previousPoint[:F_T]," N,  R_traction=",previousPoint[:R_traction]," N,  R_wagons=",previousPoint[:R_wagons]," N,  R_path=",previousPoint[:R_path]," N.")
-            end
-            newPoint[:Δt] = calc_Δt_with_Δs(newPoint[:Δs], previousPoint[:a], previousPoint[:v])        # step size (in s)
-            newPoint[:Δv] = calc_Δv_with_Δs(newPoint[:Δs], previousPoint[:a], previousPoint[:v])        # step size (in m/s)
-        end
-
-    elseif stepVariable == :time                                                              # time step method
-        newPoint[:Δt] = stepSize                                                                     # step size (in s)
-        newPoint[:Δs] = calc_Δs_with_Δt(newPoint[:Δt], previousPoint[:a], previousPoint[:v])        # step size (in m)
-        newPoint[:Δv] = calc_Δv_with_Δt(newPoint[:Δt], previousPoint[:a])                           # step size (in m/s)
-
-    elseif stepVariable  == :velocity                                                            # velocity step method
-        if previousPoint[:a] == 0.0
-            if previousPoint[:v] == 0.0
-                error("ERROR: The train tries to cruise at v=0.0 m/s at s=",previousPoint[:s]," in CS",csId,".")
-            end
-           newPoint[:Δs] = stepSize                                                     # step size (in m)
-            # TODO what is the best default step size for constant v? define Δs or Δt?
-           newPoint[:Δt] = calc_Δt_with_constant_v(newPoint[:Δs], previousPoint[:v])    # step size (in s)
-           newPoint[:Δv] = 0.0                                                          # step size (in m/s)
-        else
-            newPoint[:Δv] = stepSize * sign(previousPoint[:a])                                          # step size (in m/s)
-            newPoint[:Δs] = calc_Δs_with_Δv(newPoint[:Δv], previousPoint[:a], previousPoint[:v])        # step size (in m)
-            newPoint[:Δt] = calc_Δt_with_Δv(newPoint[:Δv], previousPoint[:a])                           # step size (in s)
-        end
-    end #if
-
-    newPoint[:s] = previousPoint[:s] + newPoint[:Δs]                    # position (in m)
-    newPoint[:t] = previousPoint[:t] + newPoint[:Δt]                    # point in time (in s)
-    newPoint[:v] = previousPoint[:v] + newPoint[:Δv]                    # velocity (in m/s)
-
-    return newPoint
-end #function moveAStep
-
-"""
-# if the rear of the train is still located in a former characteristic section it has to be checked if its speed limit can be kept
-"""
-function getCurrentSpeedLimit(CSs::Vector{Dict}, csWithTrainHeadId::Integer, s::Real, trainLength::Real)
-    v_limit = CSs[csWithTrainHeadId][:v_limit]
-    s_exit = CSs[csWithTrainHeadId][:s_exit]
-    if csWithTrainHeadId > 1 && s -trainLength < CSs[csWithTrainHeadId][:s_entry]
-        formerCsId = csWithTrainHeadId-1
-        while formerCsId > 0 && s -trainLength < CSs[formerCsId][:s_exit]
-            if CSs[formerCsId][:v_limit] < v_limit    # TODO: is the position of the train's rear < movingSection[:s_entry], v_limit of the first CS is used
-                v_limit = CSs[formerCsId][:v_limit]
-                s_exit = CSs[formerCsId][:s_exit]
-            end
-            formerCsId = formerCsId -1
-        end
-    end
-    currentSpeedLimit = Dict(:v => v_limit, :s_end => s_exit + trainLength)
-    return currentSpeedLimit
-end #function getCurrentSpeedLimit
-
-"""
-TODO
-"""
-function getNextPointOfInterest(pointsOfInterest::Vector{Tuple}, s::Real)
-    for POI in pointsOfInterest
-        if POI[1] > s
-            return POI
-        end
-    end
-    error("ERROR in getNextPointOfInterest: There is no POI higher than s=",s," m.")
-end #function getNextPointOfInterest
-
->>>>>>> 10e877e9
 ## This function calculates the data points of the breakFree section.
 # Therefore it gets its first data point and the characteristic section and returns the characteristic section including the behavior section for breakFree if needed.
 # Info: currently the values of the breakFree section will be calculated like in the accelerating section
@@ -1326,11 +1137,7 @@
 #    Therefore it gets its first data point and the characteristic section and returns the characteristic section including the halt if needed.
 function addHalt!(CS::Dict, drivingCourse::Vector{Dict}, settings::Settings, train::Train, CSs::Vector{Dict})
     if drivingCourse[end][:v] == 0.0
-<<<<<<< HEAD
         BS = BehaviorSection("standstill", drivingCourse[end][:s], drivingCourse[end][:v], drivingCourse[end][:i])
-=======
-        BS = createBehaviorSection("halt", drivingCourse[end][:s], drivingCourse[end][:v], drivingCourse[end][:i])
->>>>>>> 10e877e9
         merge!(BS, Dict(:length => 0.0,                      # total length  (in m)
                         :t => 0.0,                           # total running time (in s)
                         :s_exit => drivingCourse[end][:s],    # last position  (in m)
@@ -1376,16 +1183,10 @@
 #    end
    currentPoint[:Δt] = calc_Δt_with_Δv(currentPoint[:Δv], previousPoint[:a])    # step size (in s)
    currentPoint[:t] = previousPoint[:t] + currentPoint[:Δt]                     # point in time (in s)
-<<<<<<< HEAD
-
-   currentPoint[:ΔW] = 0.0                                                      # mechanical work in this step (in Ws)
-   currentPoint[:W] = previousPoint[:W] + currentPoint[:ΔW]                     # mechanical work (in Ws)
-   currentPoint[:ΔE] = currentPoint[:ΔW]                                        # energy consumption in this step (in Ws)
-   currentPoint[:E] = previousPoint[:E] + currentPoint[:ΔE]                     # energy consumption (in Ws)
 end #function recalculateLastBrakingPoint
 
 ## define the intersection velocities between the characterisitc sections to secure braking behavior
-function secureBrakingBehavior!(movingSection::Dict, a_braking::Real)
+function secureBrakingBehavior!(movingSection::Dict, a_braking::Real, approxLevel::Integer)
     # this function limits the entry and exit velocity of the characteristic sections to secure that the train stops at the moving sections end
         CSs = movingSection[:characteristicSections]
 
@@ -1396,7 +1197,7 @@
 
             CS[:v_exit] = min(CS[:v_limit], followingCSv_entry)
 
-            v_entryMax = calcBrakingStartVelocity(CS[:v_exit], a_braking, CS[:length])
+            v_entryMax = calcBrakingStartVelocity(CS[:v_exit], a_braking, CS[:length], approxLevel)
 
             CS[:v_entry] = min(CS[:v_limit], v_entryMax)
             CS[:v_peak] = CS[:v_entry]
@@ -1404,7 +1205,6 @@
 
             # reset the characteristic section (CS), delete behavior sections (BS) that were used during the preperation for setting v_entry, v_peak and v_exit
             CS[:behaviorSections] = Dict()
-            CS[:E] = 0.0
             CS[:t] = 0.0
 
             followingCSv_entry = CS[:v_entry]
@@ -1460,7 +1260,7 @@
                 v_peak = max(v_peak, acceleratingCourse[end][:v])
             end
 
-#            CS[:v_peak] = max(CS[:v_entry], acceleratingCourse[end][:v])
+            # CS[:v_peak] = max(CS[:v_entry], acceleratingCourse[end][:v])
             CS[:v_peak] = v_peak
             CS[:v_exit] = min(CS[:v_exit], CS[:v_peak], acceleratingCourse[end][:v])
         else #CS[:v_entry] == CS[:v_peak]
@@ -1471,72 +1271,8 @@
 
         # reset the characteristic section (CS), delete behavior sections (BS) that were used during the preperation for setting v_entry, v_peak and v_exit
         CS[:behaviorSections] = Dict()
-        CS[:E] = 0.0
         CS[:t] = 0.0
     end #for
 
     return movingSection
-end #function secureAcceleratingBehavior!
-
-
-#=
-## define the intersection velocities between the characterisitc sections to secure cruising behavior
-function secureCruisingBehavior!(movingSection::Dict, settings::Settings, train::Train)
-    # limit the exit velocity of the characteristic sections in case that the train cruises in every section at v_peak
-    CSs = movingSection[:characteristicSections]
-
-    startingPoint = DataPoint()
-    startingPoint[:i] = 1
-
-    previousCSv_exit = CSs[1][:v_entry]
-
-    for CS in CSs
-        # conditions for entering the cruising phase
-        stateFlags = Dict(:endOfCSReached => false,
-                          :brakingStartReached => false,
-                          :tractionDeficit => false,
-                          :resistingForceNegative => false,
-                          :previousSpeedLimitReached => false,
-                          :speedLimitReached => false,
-                          :error => false,
-                          :usedForDefiningCharacteristics => true)
-
-        CS[:v_entry] = min(CS[:v_entry], previousCSv_exit)
-
-        startingPoint[:s] = CS[:s_entry]
-        startingPoint[:v] = CS[:v_peak]
-        cruisingCourse::Vector{Dict} = [startingPoint]    # List of data points
-
-        while !stateFlags[:endOfCSReached] #&& s_cruising > 0.0
-            if !stateFlags[:tractionDeficit]
-                s_cruising = CS[:s_exit] - cruisingCourse[end][:s]
-                if !stateFlags[:resistingForceNegative]# cruisingCourse[end][:F_R] >= 0
-                    (CS, cruisingCourse, stateFlags) = addCruisingSection!(CS, cruisingCourse, stateFlags, s_cruising, settings, train, CSs, "cruising")        # this function changes the cruisingCourse
-                else
-                    (CS, cruisingCourse, stateFlags) = addCruisingSection!(CS, cruisingCourse, stateFlags, s_cruising, settings, train, CSs, "downhillBraking")
-                end
-            else
-                if settings.massModel == :mass_point || cruisingCourse[end][:s] > CS[:s_entry] + train.length
-                    break
-                else
-                    (CS, cruisingCourse, stateFlags) = addDiminishingSection!(CS, cruisingCourse, stateFlags, settings, train, CSs)        # this function is needed in case the resisitng forces are higher than the maximum possible tractive effort
-                end
-            end
-        end
-
-        CS[:v_exit] = min(CS[:v_exit], cruisingCourse[end][:v])
-
-        previousCSv_exit = CS[:v_exit]
-
-        # reset the characteristic section (CS), delete behavior sections (BS) that were used during the preperation for setting v_entry, v_peak and v_exit
-        CS[:behaviorSections] = Dict()
-        CS[:E] = 0.0
-        CS[:t] = 0.0
-    end #for
-
-    return movingSection
-end #function secureCruisingBehavior!
-=#
-=======
-end #function recalculateLastBrakingPoint
->>>>>>> 10e877e9
+end #function secureAcceleratingBehavior!