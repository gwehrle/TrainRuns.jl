--- conflicted
+++ resolved
@@ -644,21 +644,12 @@
         speedLimitIsDifferent = min(previousSection[:v_limit], v_trainLimit) != min(currentSection[:v_limit], v_trainLimit)
         pathResistanceIsDifferent = previousSection[:f_Rp] != currentSection[:f_Rp]
         if speedLimitIsDifferent || pathResistanceIsDifferent
-<<<<<<< HEAD
-        # 03/09 old: if min(previousSection[:v_limit], v_trainLimit) != min(currentSection[:v_limit], v_trainLimit) || previousSection[:f_Rp] != currentSection[:f_Rp]
-            push!(CSs, CharacteristicSection(csId, s_csStart, previousSection, min(previousSection[:v_limit], v_trainLimit), s_trainLength, path))
-=======
-            push!(CSs, createCharacteristicSection(csId, s_csStart, previousSection, min(previousSection[:v_limit], v_trainLimit), s_trainLength, pointsOfInterest))
->>>>>>> 10e877e9
+            push!(CSs, CharacteristicSection(csId, s_csStart, previousSection, min(previousSection[:v_limit], v_trainLimit), s_trainLength, pointsOfInterest))
             s_csStart = currentSection[:s_start]
             csId = csId+1
         end #if
     end #for
-<<<<<<< HEAD
-    push!(CSs, CharacteristicSection(csId, s_csStart, path.sections[end], min(path.sections[end][:v_limit], v_trainLimit), s_trainLength, path))
-=======
-    push!(CSs, createCharacteristicSection(csId, s_csStart, path.sections[end], min(path.sections[end][:v_limit], v_trainLimit), s_trainLength, pointsOfInterest))
->>>>>>> 10e877e9
+    push!(CSs, CharacteristicSection(csId, s_csStart, path.sections[end], min(path.sections[end][:v_limit], v_trainLimit), s_trainLength, pointsOfInterest))
 
     movingSection= Dict(:id => 1,                       # identifier    # if there is more than one moving section in a later version of this tool the id should not be constant anymore
                         :length => pathLength,          # total length (in m)
@@ -672,11 +663,7 @@
 end #function MovingSection
 
 ## create a characteristic section for a path section. A characteristic section is a part of the moving section. It contains behavior sections.
-<<<<<<< HEAD
-function CharacteristicSection(id::Integer, s_entry::Real, section::Dict, v_limit::Real, s_trainLength::Real, path::Path)
-=======
-function createCharacteristicSection(id::Integer, s_entry::Real, section::Dict, v_limit::Real, s_trainLength::Real, MS_poi::Vector{Tuple})
->>>>>>> 10e877e9
+function CharacteristicSection(id::Integer, s_entry::Real, section::Dict, v_limit::Real, s_trainLength::Real, MS_poi::Vector{Tuple})
     # Create and return a characteristic section dependent on the paths attributes
     characteristicSection= Dict(:id => id,                            # identifier
                                 :s_entry => s_entry,                    # first position (in m)
@@ -745,6 +732,10 @@
         :v => 0.0,          # velocity (in m/s)
         :Δv => 0.0,         # step size (in m/s)
         :a => 0.0,          # acceleration (in m/s^2)
+        :W => 0.0,          # mechanical work (in Ws)
+        :ΔW => 0.0,         # mechanical work in this step (in Ws)
+        :E => 0.0,          # energy consumption (in Ws)
+        :ΔE => 0.0,         # energy consumption in this step (in Ws)
         :F_T => 0.0,        # tractive effort (in N)
         :F_R => 0.0,        # resisting force (in N)
         :R_path => 0.0,     # path resistance (in N)
@@ -754,25 +745,4 @@
         :label => ""        # a label for important points
     )
     return dataPoint
-<<<<<<< HEAD
-end #function DataPoint
-=======
-end #function createDataPoint
-
-"""
-BehaviorSection() TODO!
-"""
-function createBehaviorSection(type::String, s_entry::Real, v_entry::Real, startingPoint::Integer)
-    BS= Dict(
-        :type => type,                 # type of behavior section: "breakFree", "clearing", "accelerating", "cruising", "downhillBraking", "diminishing", "coasting", "braking" or "halt"
-        :length => 0.0,                # total length  (in m)
-        :s_entry => s_entry,           # first position (in m)
-        :s_exit => 0.0,                # last position  (in m)
-        :t => 0.0,                     # total running time (in s)
-        :v_entry => v_entry,           # entry speed (in m/s)
-        :v_exit => 0.0,                # exit speed (in m/s)
-        :dataPoints => [startingPoint] # list of identifiers of the containing data points starting with the initial point
-    )
-    return BS
-end #function createBehaviorSection
->>>>>>> 10e877e9
+end #function DataPoint