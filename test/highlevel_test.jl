--- conflicted
+++ resolved
@@ -23,12 +23,9 @@
         push!(paths, :slope => Path("data/paths/slope.yaml"))
         push!(paths, :speed => Path("data/paths/speed.yaml"))
         push!(paths, :realworld => Path("data/paths/realworld.yaml"))
-        @test_throws DomainError Path("data/paths/broken.yaml")
         @test typeof(first(paths)[2]) == Path
     end
 
-<<<<<<< HEAD
-=======
     @testset "settings" begin
         push!(settings, "default" => Settings())
         push!(settings, "poi" => Settings("data/settings/points_of_interest.yaml"))
@@ -39,7 +36,6 @@
         push!(settings, "velocity" => Settings("data/settings/velocity.yaml"))
         @test typeof(first(settings)[2]) == Settings
     end
->>>>>>> d02eebbb
 end
 
 tests = Base.Iterators.product(trains, paths)
